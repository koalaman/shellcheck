--- conflicted
+++ resolved
@@ -2703,7 +2703,6 @@
   where
     readUntil endPos = anyChar `reluctantlyTill` (getPosition >>= guard . (== endPos))
 
-<<<<<<< HEAD
 -- Like readStringForParser, returning the span as a T_Literal
 readLiteralForParser parser = do
     start <- startSpan
@@ -2711,25 +2710,6 @@
     id <- endSpan start
     return $ T_Literal id str
 
-prop_readAssignmentWord = isOk readAssignmentWord "a=42"
-prop_readAssignmentWord2 = isOk readAssignmentWord "b=(1 2 3)"
-prop_readAssignmentWord3 = isWarning readAssignmentWord "$b = 13"
-prop_readAssignmentWord4 = isWarning readAssignmentWord "b = $(lol)"
-prop_readAssignmentWord5 = isOk readAssignmentWord "b+=lol"
-prop_readAssignmentWord6 = isWarning readAssignmentWord "b += (1 2 3)"
-prop_readAssignmentWord7 = isOk readAssignmentWord "a[3$n'']=42"
-prop_readAssignmentWord8 = isOk readAssignmentWord "a[4''$(cat foo)]=42"
-prop_readAssignmentWord9 = isOk readAssignmentWord "IFS= "
-prop_readAssignmentWord9a= isOk readAssignmentWord "foo="
-prop_readAssignmentWord9b= isOk readAssignmentWord "foo=  "
-prop_readAssignmentWord9c= isOk readAssignmentWord "foo=  #bar"
-prop_readAssignmentWord10= isWarning readAssignmentWord "foo$n=42"
-prop_readAssignmentWord11= isOk readAssignmentWord "foo=([a]=b [c] [d]= [e f )"
-prop_readAssignmentWord12= isOk readAssignmentWord "a[b <<= 3 + c]='thing'"
-prop_readAssignmentWord13= isOk readAssignmentWord "var=( (1 2) (3 4) )"
-prop_readAssignmentWord14= isOk readAssignmentWord "var=( 1 [2]=(3 4) )"
-prop_readAssignmentWord15= isOk readAssignmentWord "var=(1 [2]=(3 4))"
-=======
 -- |
 -- >>> prop $ isOk readAssignmentWord "a=42"
 -- >>> prop $ isOk readAssignmentWord "b=(1 2 3)"
@@ -2749,7 +2729,7 @@
 -- >>> prop $ isOk readAssignmentWord "var=( (1 2) (3 4) )"
 -- >>> prop $ isOk readAssignmentWord "var=( 1 [2]=(3 4) )"
 -- >>> prop $ isOk readAssignmentWord "var=(1 [2]=(3 4))"
->>>>>>> 75949fe5
+
 readAssignmentWord = readAssignmentWordExt True
 readWellFormedAssignment = readAssignmentWordExt False
 readAssignmentWordExt lenient = try $ do
