--- conflicted
+++ resolved
@@ -2591,12 +2591,7 @@
 checkUnassignedReferences' includeGlobals params t = warnings
   where
     (readMap, writeMap) = execState (mapM tally $ variableFlow params) (Map.empty, Map.empty)
-<<<<<<< HEAD
     defaultAssigned = Map.fromList $ map (\a -> (a, ())) $ filter (not . null) (internalVariables ++ additionalKnownVariables params)
-=======
-    defaultAssigned = Map.fromList $ map (\a -> (a, ())) $ filter (not . null) internalVariables
-    internalVariables = allInternalVariables params
->>>>>>> 87ef5ae1
 
     tally (Assignment (_, _, name, _))  =
         modify (\(read, written) -> (read, Map.insert name () written))
