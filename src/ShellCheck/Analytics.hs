{-
    Copyright 2012-2015 Vidar Holen

    This file is part of ShellCheck.
    https://www.shellcheck.net

    ShellCheck is free software: you can redistribute it and/or modify
    it under the terms of the GNU General Public License as published by
    the Free Software Foundation, either version 3 of the License, or
    (at your option) any later version.

    ShellCheck is distributed in the hope that it will be useful,
    but WITHOUT ANY WARRANTY; without even the implied warranty of
    MERCHANTABILITY or FITNESS FOR A PARTICULAR PURPOSE.  See the
    GNU General Public License for more details.

    You should have received a copy of the GNU General Public License
    along with this program.  If not, see <https://www.gnu.org/licenses/>.
-}
{-# LANGUAGE FlexibleContexts #-}
module ShellCheck.Analytics (runAnalytics) where

import ShellCheck.AST
import ShellCheck.ASTLib
import ShellCheck.AnalyzerLib hiding (producesComments)
import ShellCheck.Data
import ShellCheck.Parser
import ShellCheck.Interface
import ShellCheck.Regex

import Control.Arrow (first)
import Control.Monad
import Control.Monad.Identity
import Control.Monad.State
import Control.Monad.Writer
import Control.Monad.Reader
import Data.Char
import Data.Functor
import Data.Function (on)
import Data.List
import Data.Maybe
import Data.Ord
import Debug.Trace
import qualified Data.Map.Strict as Map

-- Checks that are run on the AST root
treeChecks :: [Parameters -> Token -> [TokenComment]]
treeChecks = [
    runNodeAnalysis
        (\p t -> (mapM_ ((\ f -> f t) . (\ f -> f p))
            nodeChecks))
    ,subshellAssignmentCheck
    ,checkSpacefulness
    ,checkQuotesInLiterals
    ,checkShebangParameters
    ,checkFunctionsUsedExternally
    ,checkUnusedAssignments
    ,checkUnpassedInFunctions
    ,checkArrayWithoutIndex
    ,checkShebang
    ,checkUnassignedReferences
    ,checkUncheckedCdPushdPopd
    ,checkArrayAssignmentIndices
    ,checkUseBeforeDefinition
    ]

runAnalytics :: AnalysisSpec -> [TokenComment]
runAnalytics options =
        runList options treeChecks

runList :: AnalysisSpec -> [Parameters -> Token -> [TokenComment]]
    -> [TokenComment]
runList spec list = notes
    where
        root = asScript spec
        params = makeParameters spec
        notes = concatMap (\f -> f params root) list


checkList l t = concatMap (\f -> f t) l


-- Checks that are run on each node in the AST
runNodeAnalysis f p t = execWriter (doAnalysis (f p) t)

nodeChecks :: [Parameters -> Token -> Writer [TokenComment] ()]
nodeChecks = [
    checkUuoc
    ,checkPipePitfalls
    ,checkForInQuoted
    ,checkForInLs
    ,checkShorthandIf
    ,checkDollarStar
    ,checkUnquotedDollarAt
    ,checkStderrRedirect
    ,checkUnquotedN
    ,checkNumberComparisons
    ,checkSingleBracketOperators
    ,checkDoubleBracketOperators
    ,checkLiteralBreakingTest
    ,checkConstantNullary
    ,checkDivBeforeMult
    ,checkArithmeticDeref
    ,checkArithmeticBadOctal
    ,checkComparisonAgainstGlob
    ,checkCommarrays
    ,checkOrNeq
    ,checkEchoWc
    ,checkConstantIfs
    ,checkPipedAssignment
    ,checkAssignAteCommand
    ,checkUuoeVar
    ,checkQuotedCondRegex
    ,checkForInCat
    ,checkFindExec
    ,checkValidCondOps
    ,checkGlobbedRegex
    ,checkTestRedirects
    ,checkIndirectExpansion
    ,checkPS1Assignments
    ,checkBackticks
    ,checkInexplicablyUnquoted
    ,checkTildeInQuotes
    ,checkLonelyDotDash
    ,checkSpuriousExec
    ,checkSpuriousExpansion
    ,checkDollarBrackets
    ,checkSshHereDoc
    ,checkGlobsAsOptions
    ,checkWhileReadPitfalls
    ,checkArithmeticOpCommand
    ,checkCharRangeGlob
    ,checkUnquotedExpansions
    ,checkSingleQuotedVariables
    ,checkRedirectToSame
    ,checkPrefixAssignmentReference
    ,checkLoopKeywordScope
    ,checkCdAndBack
    ,checkWrongArithmeticAssignment
    ,checkConditionalAndOrs
    ,checkFunctionDeclarations
    ,checkStderrPipe
    ,checkOverridingPath
    ,checkArrayAsString
    ,checkUnsupported
    ,checkMultipleAppends
    ,checkSuspiciousIFS
    ,checkShouldUseGrepQ
    ,checkTestArgumentSplitting
    ,checkConcatenatedDollarAt
    ,checkTildeInPath
    ,checkMaskedReturns
    ,checkReadWithoutR
    ,checkLoopVariableReassignment
    ,checkTrailingBracket
    ,checkReturnAgainstZero
    ,checkRedirectedNowhere
    ,checkUnmatchableCases
    ,checkSubshellAsTest
    ,checkSplittingInArrays
    ,checkRedirectionToNumber
    ,checkGlobAsCommand
    ,checkFlagAsCommand
    ,checkEmptyCondition
    ,checkPipeToNowhere
    ,checkForLoopGlobVariables
    ,checkSubshelledTests
    ,checkInvertedStringTest
    ,checkRedirectionToCommand
    ]


wouldHaveBeenGlob s = '*' `elem` s

verify :: (Parameters -> Token -> Writer [TokenComment] ()) -> String -> Bool
verify f s = checkNode f s == Just True

verifyNot :: (Parameters -> Token -> Writer [TokenComment] ()) -> String -> Bool
verifyNot f s = checkNode f s == Just False

verifyTree :: (Parameters -> Token -> [TokenComment]) -> String -> Bool
verifyTree f s = producesComments f s == Just True

verifyNotTree :: (Parameters -> Token -> [TokenComment]) -> String -> Bool
verifyNotTree f s = producesComments f s == Just False

checkCommand str f t@(T_SimpleCommand id _ (cmd:rest)) =
    when (t `isCommand` str) $ f cmd rest
checkCommand _ _ _ = return ()

checkUnqualifiedCommand str f t@(T_SimpleCommand id _ (cmd:rest)) =
    when (t `isUnqualifiedCommand` str) $ f cmd rest
checkUnqualifiedCommand _ _ _ = return ()


checkNode f = producesComments (runNodeAnalysis f)
producesComments :: (Parameters -> Token -> [TokenComment]) -> String -> Maybe Bool
producesComments f s = do
        let pr = pScript s
        prRoot pr
        return . not . null $ runList (defaultSpec pr) [f]

-- Copied from https://wiki.haskell.org/Edit_distance
dist :: Eq a => [a] -> [a] -> Int
dist a b
    = last (if lab == 0 then mainDiag
            else if lab > 0 then lowers !! (lab - 1)
                 else{- < 0 -}   uppers !! (-1 - lab))
    where mainDiag = oneDiag a b (head uppers) (-1 : head lowers)
          uppers = eachDiag a b (mainDiag : uppers) -- upper diagonals
          lowers = eachDiag b a (mainDiag : lowers) -- lower diagonals
          eachDiag a [] diags = []
          eachDiag a (bch:bs) (lastDiag:diags) = oneDiag a bs nextDiag lastDiag : eachDiag a bs diags
              where nextDiag = head (tail diags)
          oneDiag a b diagAbove diagBelow = thisdiag
              where doDiag [] b nw n w = []
                    doDiag a [] nw n w = []
                    doDiag (ach:as) (bch:bs) nw n w = me : doDiag as bs me (tail n) (tail w)
                        where me = if ach == bch then nw else 1 + min3 (head w) nw (head n)
                    firstelt = 1 + head diagBelow
                    thisdiag = firstelt : doDiag a b firstelt diagAbove (tail diagBelow)
          lab = length a - length b
          min3 x y z = if x < y then x else min y z

hasFloatingPoint params = shellType params == Ksh

-- Checks whether the current parent path is part of a condition
isCondition [] = False
isCondition [_] = False
isCondition (child:parent:rest) =
    getId child `elem` map getId (getConditionChildren parent) || isCondition (parent:rest)
  where
    getConditionChildren t =
        case t of
            T_AndIf _ left right -> [left]
            T_OrIf id left right -> [left]
            T_IfExpression id conditions elses -> concatMap (take 1 . reverse . fst) conditions
            T_WhileExpression id c l -> take 1 . reverse $ c
            T_UntilExpression id c l -> take 1 . reverse $ c
            _ -> []

<<<<<<< HEAD
-- helpers to build replacements
replaceStart id params n r =
    let tp = tokenPositions params
        (start, _) = tp Map.! id
        new_end = start {
            posColumn = posColumn start + n
        }
    in
    newReplacement {
        repStartPos = start,
        repEndPos = new_end,
        repString = r
    }
replaceEnd id params n r =
    -- because of the way we count columns 1-based
    -- we have to offset end columns by 1
    let tp = tokenPositions params
        (_, end) = tp Map.! id
        new_start = end {
            posColumn = posColumn end - n + 1
        }
        new_end = end {
            posColumn = posColumn end + 1
        }
    in
    newReplacement {
        repStartPos = new_start,
        repEndPos = new_end,
        repString = r
    }
surroundWidth id params s = fixWith [replaceStart id params 0 s, replaceEnd id params 0 s]
fixWith fixes = newFix { fixReplacements = fixes }

prop_checkEchoWc3 = verify checkEchoWc "n=$(echo $foo | wc -c)"
=======
-- >>> prop $ verify checkEchoWc "n=$(echo $foo | wc -c)"
>>>>>>> 75949fe5
checkEchoWc _ (T_Pipeline id _ [a, b]) =
    when (acmd == ["echo", "${VAR}"]) $
        case bcmd of
            ["wc", "-c"] -> countMsg
            ["wc", "-m"] -> countMsg
            _ -> return ()
  where
    acmd = oversimplify a
    bcmd = oversimplify b
    countMsg = style id 2000 "See if you can use ${#variable} instead."
checkEchoWc _ _ = return ()

-- |
-- >>> prop $ verify checkPipedAssignment "A=ls | grep foo"
-- >>> prop $ verifyNot checkPipedAssignment "A=foo cmd | grep foo"
-- >>> prop $ verifyNot checkPipedAssignment "A=foo"
checkPipedAssignment _ (T_Pipeline _ _ (T_Redirecting _ _ (T_SimpleCommand id (_:_) []):_:_)) =
    warn id 2036 "If you wanted to assign the output of the pipeline, use a=$(b | c) ."
checkPipedAssignment _ _ = return ()

-- |
-- >>> prop $ verify checkAssignAteCommand "A=ls -l"
-- >>> prop $ verify checkAssignAteCommand "A=ls --sort=$foo"
-- >>> prop $ verify checkAssignAteCommand "A=cat foo | grep bar"
-- >>> prop $ verifyNot checkAssignAteCommand "A=foo ls -l"
-- >>> prop $ verify checkAssignAteCommand "PAGER=cat grep bar"
-- >>> prop $ verifyNot checkAssignAteCommand "PAGER=\"cat\" grep bar"
-- >>> prop $ verify checkAssignAteCommand "here=pwd"
checkAssignAteCommand _ (T_SimpleCommand id (T_Assignment _ _ _ _ assignmentTerm:[]) list) =
    -- Check if first word is intended as an argument (flag or glob).
    if firstWordIsArg list
    then
        err id 2037 "To assign the output of a command, use var=$(cmd) ."
    else
        -- Check if it's a known, unquoted command name.
        when (isCommonCommand $ getUnquotedLiteral assignmentTerm) $
            warn id 2209 "Use var=$(command) to assign output (or quote to assign string)."
  where
    isCommonCommand (Just s) = s `elem` commonCommands
    isCommonCommand _ = False
    firstWordIsArg list = fromMaybe False $ do
        head <- list !!! 0
        return $ isGlob head || isUnquotedFlag head

checkAssignAteCommand _ _ = return ()

-- |
-- >>> prop $ verify checkArithmeticOpCommand "i=i + 1"
-- >>> prop $ verify checkArithmeticOpCommand "foo=bar * 2"
-- >>> prop $ verifyNot checkArithmeticOpCommand "foo + opts"
checkArithmeticOpCommand _ (T_SimpleCommand id [T_Assignment {}] (firstWord:_)) =
    fromMaybe (return ()) $ check <$> getGlobOrLiteralString firstWord
  where
    check op =
        when (op `elem` ["+", "-", "*", "/"]) $
            warn (getId firstWord) 2099 $
                "Use $((..)) for arithmetics, e.g. i=$((i " ++ op ++ " 2))"
checkArithmeticOpCommand _ _ = return ()

-- |
-- >>> prop $ verify checkWrongArithmeticAssignment "i=i+1"
-- >>> prop $ verify checkWrongArithmeticAssignment "n=2; i=n*2"
checkWrongArithmeticAssignment params (T_SimpleCommand id (T_Assignment _ _ _ _ val:[]) []) =
  fromMaybe (return ()) $ do
    str <- getNormalString val
    match <- matchRegex regex str
    var <- match !!! 0
    op <- match !!! 1
    Map.lookup var references
    return . warn (getId val) 2100 $
        "Use $((..)) for arithmetics, e.g. i=$((i " ++ op ++ " 2))"
  where
    regex = mkRegex "^([_a-zA-Z][_a-zA-Z0-9]*)([+*-]).+$"
    references = foldl (flip ($)) Map.empty (map insertRef $ variableFlow params)
    insertRef (Assignment (_, _, name, _)) =
        Map.insert name ()
    insertRef _ = Prelude.id

    getNormalString (T_NormalWord _ words) = do
        parts <- foldl (liftM2 (\x y -> x ++ [y])) (Just []) $ map getLiterals words
        return $ concat parts
    getNormalString _ = Nothing

    getLiterals (T_Literal _ s) = return s
    getLiterals (T_Glob _ s) = return s
    getLiterals _ = Nothing
checkWrongArithmeticAssignment _ _ = return ()


-- |
-- >>> prop $ verify checkUuoc "cat foo | grep bar"
-- >>> prop $ verifyNot checkUuoc "cat * | grep bar"
-- >>> prop $ verify checkUuoc "cat $var | grep bar"
-- >>> prop $ verifyNot checkUuoc "cat $var"
-- >>> prop $ verifyNot checkUuoc "cat \"$@\""
-- >>> prop $ verifyNot checkUuoc "cat -n | grep bar"
checkUuoc _ (T_Pipeline _ _ (T_Redirecting _ _ cmd:_:_)) =
    checkCommand "cat" (const f) cmd
  where
    f [word] = unless (mayBecomeMultipleArgs word || isOption word) $
        style (getId word) 2002 "Useless cat. Consider 'cmd < file | ..' or 'cmd file | ..' instead."
    f _ = return ()
    isOption word = "-" `isPrefixOf` onlyLiteralString word
checkUuoc _ _ = return ()

-- |
-- >>> prop $ verify checkPipePitfalls "ls | grep -v mp3"
-- >>> prop $ verifyNot checkPipePitfalls "find . -print0 | xargs -0 foo"
-- >>> prop $ verifyNot checkPipePitfalls "ls -N | foo"
-- >>> prop $ verify checkPipePitfalls "find . | xargs foo"
-- >>> prop $ verifyNot checkPipePitfalls "find . -printf '%s\\n' | xargs foo"
-- >>> prop $ verify checkPipePitfalls "foo | grep bar | wc -l"
-- >>> prop $ verifyNot checkPipePitfalls "foo | grep -o bar | wc -l"
-- >>> prop $ verifyNot checkPipePitfalls "foo | grep -o bar | wc"
-- >>> prop $ verifyNot checkPipePitfalls "foo | grep bar | wc"
-- >>> prop $ verifyNot checkPipePitfalls "foo | grep -o bar | wc -c"
-- >>> prop $ verifyNot checkPipePitfalls "foo | grep bar | wc -c"
-- >>> prop $ verifyNot checkPipePitfalls "foo | grep -o bar | wc -cmwL"
-- >>> prop $ verifyNot checkPipePitfalls "foo | grep bar | wc -cmwL"
-- >>> prop $ verifyNot checkPipePitfalls "foo | grep -r bar | wc -l"
checkPipePitfalls _ (T_Pipeline id _ commands) = do
    for ["find", "xargs"] $
        \(find:xargs:_) ->
          let args = oversimplify xargs ++ oversimplify find
          in
            unless (any ($ args) [
                hasShortParameter '0',
                hasParameter "null",
                hasParameter "print0",
                hasParameter "printf"
              ]) $ warn (getId find) 2038
                      "Use -print0/-0 or -exec + to allow for non-alphanumeric filenames."

    for' ["ps", "grep"] $
        \x -> info x 2009 "Consider using pgrep instead of grepping ps output."

    for ["grep", "wc"] $
        \(grep:wc:_) ->
            let flagsGrep = fromMaybe [] $ map snd . getAllFlags <$> getCommand grep
                flagsWc = fromMaybe [] $ map snd . getAllFlags <$> getCommand wc
            in
                unless (any (`elem` ["o", "only-matching", "r", "R", "recursive"]) flagsGrep || any (`elem` ["m", "chars", "w", "words", "c", "bytes", "L", "max-line-length"]) flagsWc || null flagsWc) $
                    style (getId grep) 2126 "Consider using grep -c instead of grep|wc -l."

    didLs <- fmap or . sequence $ [
        for' ["ls", "grep"] $
            \x -> warn x 2010 "Don't use ls | grep. Use a glob or a for loop with a condition to allow non-alphanumeric filenames.",
        for' ["ls", "xargs"] $
            \x -> warn x 2011 "Use 'find .. -print0 | xargs -0 ..' or 'find .. -exec .. +' to allow non-alphanumeric filenames."
        ]
    unless didLs $ do
        for ["ls", "?"] $
            \(ls:_) -> unless (hasShortParameter 'N' (oversimplify ls)) $
                info (getId ls) 2012 "Use find instead of ls to better handle non-alphanumeric filenames."
        return ()
  where
    for l f =
        let indices = indexOfSublists l (map (headOrDefault "" . oversimplify) commands)
        in do
            mapM_ (f . (\ n -> take (length l) $ drop n commands)) indices
            return . not . null $ indices
    for' l f = for l (first f)
    first func (x:_) = func (getId $ getCommandTokenOrThis x)
    first _ _ = return ()
    hasShortParameter char = any (\x -> "-" `isPrefixOf` x && char `elem` x)
    hasParameter string =
        any (isPrefixOf string . dropWhile (== '-'))
checkPipePitfalls _ _ = return ()

indexOfSublists sub = f 0
  where
    f _ [] = []
    f n a@(r:rest) =
        let others = f (n+1) rest in
            if match sub a
              then n:others
              else others
    match ("?":r1) (_:r2) = match r1 r2
    match (x1:r1) (x2:r2) | x1 == x2 = match r1 r2
    match [] _ = True
    match _ _ = False


-- |
-- >>> prop $ verifyTree checkShebangParameters "#!/usr/bin/env bash -x\necho cow"
-- >>> prop $ verifyNotTree checkShebangParameters "#! /bin/sh  -l "
checkShebangParameters p (T_Annotation _ _ t) = checkShebangParameters p t
checkShebangParameters _ (T_Script id sb _) =
    [makeComment ErrorC id 2096 "On most OS, shebangs can only specify a single parameter." | length (words sb) > 2]

<<<<<<< HEAD
prop_checkShebang1 = verifyNotTree checkShebang "#!/usr/bin/env bash -x\necho cow"
prop_checkShebang2 = verifyNotTree checkShebang "#! /bin/sh  -l "
prop_checkShebang3 = verifyTree checkShebang "ls -l"
prop_checkShebang4 = verifyNotTree checkShebang "#shellcheck shell=sh\nfoo"
prop_checkShebang5 = verifyTree checkShebang "#!/usr/bin/env ash"
prop_checkShebang6 = verifyNotTree checkShebang "#!/usr/bin/env ash\n# shellcheck shell=dash\n"
prop_checkShebang7 = verifyNotTree checkShebang "#!/usr/bin/env ash\n# shellcheck shell=sh\n"
prop_checkShebang8 = verifyTree checkShebang "#!bin/sh\ntrue"
prop_checkShebang9 = verifyNotTree checkShebang "# shellcheck shell=sh\ntrue"
prop_checkShebang10= verifyNotTree checkShebang "#!foo\n# shellcheck shell=sh ignore=SC2239\ntrue"
=======
-- |
-- >>> prop $ verifyNotTree checkShebang "#!/usr/bin/env bash -x\necho cow"
-- >>> prop $ verifyNotTree checkShebang "#! /bin/sh  -l "
-- >>> prop $ verifyTree checkShebang "ls -l"
-- >>> prop $ verifyNotTree checkShebang "#shellcheck shell=sh\nfoo"
-- >>> prop $ verifyTree checkShebang "#!/usr/bin/env ash"
-- >>> prop $ verifyNotTree checkShebang "#!/usr/bin/env ash\n# shellcheck shell=dash\n"
-- >>> prop $ verifyNotTree checkShebang "#!/usr/bin/env ash\n# shellcheck shell=sh\n"
>>>>>>> 75949fe5
checkShebang params (T_Annotation _ list t) =
    if any isOverride list then [] else checkShebang params t
  where
    isOverride (ShellOverride _) = True
    isOverride _ = False
checkShebang params (T_Script id sb _) = execWriter $ do
    unless (shellTypeSpecified params) $ do
        when (sb == "") $
            err id 2148 "Tips depend on target shell and yours is unknown. Add a shebang."
        when (executableFromShebang sb == "ash") $
            warn id 2187 "Ash scripts will be checked as Dash. Add '# shellcheck shell=dash' to silence."
    unless (null sb || "/" `isPrefixOf` sb) $
        err id 2239 "Ensure the shebang uses an absolute path to the interpreter."


-- |
-- >>> prop $ verify checkForInQuoted "for f in \"$(ls)\"; do echo foo; done"
-- >>> prop $ verifyNot checkForInQuoted "for f in \"$@\"; do echo foo; done"
-- >>> prop $ verifyNot checkForInQuoted "for f in *.mp3; do echo foo; done"
-- >>> prop $ verify checkForInQuoted "for f in \"*.mp3\"; do echo foo; done"
-- >>> prop $ verify checkForInQuoted "for f in 'find /'; do true; done"
-- >>> prop $ verify checkForInQuoted "for f in 1,2,3; do true; done"
-- >>> prop $ verifyNot checkForInQuoted "for f in foo{1,2,3}; do true; done"
-- >>> prop $ verify checkForInQuoted "for f in ls; do true; done"
-- >>> prop $ verifyNot checkForInQuoted "for f in \"${!arr}\"; do true; done"
checkForInQuoted _ (T_ForIn _ f [T_NormalWord _ [word@(T_DoubleQuoted id list)]] _) =
    when (any (\x -> willSplit x && not (mayBecomeMultipleArgs x)) list
            || (fmap wouldHaveBeenGlob (getLiteralString word) == Just True)) $
        err id 2066 "Since you double quoted this, it will not word split, and the loop will only run once."
checkForInQuoted _ (T_ForIn _ f [T_NormalWord _ [T_SingleQuoted id _]] _) =
    warn id 2041 "This is a literal string. To run as a command, use $(..) instead of '..' . "
checkForInQuoted _ (T_ForIn _ f [T_NormalWord _ [T_Literal id s]] _) =
    if ',' `elem` s
      then unless ('{' `elem` s) $
            warn id 2042 "Use spaces, not commas, to separate loop elements."
      else warn id 2043 "This loop will only ever run once for a constant value. Did you perhaps mean to loop over dir/*, $var or $(cmd)?"
checkForInQuoted _ _ = return ()

-- |
-- >>> prop $ verify checkForInCat "for f in $(cat foo); do stuff; done"
-- >>> prop $ verify checkForInCat "for f in `cat foo`; do stuff; done"
-- >>> prop $ verify checkForInCat "for f in $(cat foo | grep lol); do stuff; done"
-- >>> prop $ verify checkForInCat "for f in `cat foo | grep lol`; do stuff; done"
-- >>> prop $ verifyNot checkForInCat "for f in $(cat foo | grep bar | wc -l); do stuff; done"
checkForInCat _ (T_ForIn _ f [T_NormalWord _ w] _) = mapM_ checkF w
  where
    checkF (T_DollarExpansion id [T_Pipeline _ _ r])
        | all isLineBased r =
            info id 2013 "To read lines rather than words, pipe/redirect to a 'while read' loop."
    checkF (T_Backticked id cmds) = checkF (T_DollarExpansion id cmds)
    checkF _ = return ()
    isLineBased cmd = any (cmd `isCommand`)
                        ["grep", "fgrep", "egrep", "sed", "cat", "awk", "cut", "sort"]
checkForInCat _ _ = return ()

-- |
-- >>> prop $ verify checkForInLs "for f in $(ls *.mp3); do mplayer \"$f\"; done"
-- >>> prop $ verify checkForInLs "for f in `ls *.mp3`; do mplayer \"$f\"; done"
-- >>> prop $ verify checkForInLs "for f in `find / -name '*.mp3'`; do mplayer \"$f\"; done"
checkForInLs _ = try
  where
   try (T_ForIn _ f [T_NormalWord _ [T_DollarExpansion id [x]]] _) =
        check id f x
   try (T_ForIn _ f [T_NormalWord _ [T_Backticked id [x]]] _) =
        check id f x
   try _ = return ()
   check id f x =
    case oversimplify x of
      ("ls":n) ->
        let warntype = if any ("-" `isPrefixOf`) n then warn else err in
          warntype id 2045 "Iterating over ls output is fragile. Use globs."
      ("find":_) -> warn id 2044 "For loops over find output are fragile. Use find -exec or a while read loop."
      _ -> return ()


-- |
-- >>> prop $ verify checkFindExec "find / -name '*.php' -exec rm {};"
-- >>> prop $ verify checkFindExec "find / -exec touch {} && ls {} \\;"
-- >>> prop $ verify checkFindExec "find / -execdir cat {} | grep lol +"
-- >>> prop $ verifyNot checkFindExec "find / -name '*.php' -exec foo {} +"
-- >>> prop $ verifyNot checkFindExec "find / -execdir bash -c 'a && b' \\;"
-- >>> prop $ verify checkFindExec "find / -type d -execdir rm *.jpg \\;"
checkFindExec _ cmd@(T_SimpleCommand _ _ t@(h:r)) | cmd `isCommand` "find" = do
    c <- broken r False
    when c $
        let wordId = getId $ last t in
            err wordId 2067 "Missing ';' or + terminating -exec. You can't use |/||/&&, and ';' has to be a separate, quoted argument."

  where
    broken [] v = return v
    broken (w:r) v = do
        when v (mapM_ warnFor $ fromWord w)
        case getLiteralString w of
            Just "-exec" -> broken r True
            Just "-execdir" -> broken r True
            Just "+" -> broken r False
            Just ";" -> broken r False
            _ -> broken r v

    shouldWarn x =
      case x of
        T_DollarExpansion _ _ -> True
        T_Backticked _ _ -> True
        T_Glob _ _ -> True
        T_Extglob {} -> True
        _ -> False

    warnFor x =
        when(shouldWarn x) $
            info (getId x) 2014 "This will expand once before find runs, not per file found."

    fromWord (T_NormalWord _ l) = l
    fromWord _ = []
checkFindExec _ _ = return ()


-- |
-- >>> prop $ verify checkUnquotedExpansions "rm $(ls)"
-- >>> prop $ verify checkUnquotedExpansions "rm `ls`"
-- >>> prop $ verify checkUnquotedExpansions "rm foo$(date)"
-- >>> prop $ verify checkUnquotedExpansions "[ $(foo) == cow ]"
-- >>> prop $ verify checkUnquotedExpansions "[ ! $(foo) ]"
-- >>> prop $ verifyNot checkUnquotedExpansions "[[ $(foo) == cow ]]"
-- >>> prop $ verifyNot checkUnquotedExpansions "for f in $(cmd); do echo $f; done"
-- >>> prop $ verifyNot checkUnquotedExpansions "$(cmd)"
-- >>> prop $ verifyNot checkUnquotedExpansions "cat << foo\n$(ls)\nfoo"
-- >>> prop $ verifyNot checkUnquotedExpansions "set -- $(seq 1 4)"
-- >>> prop $ verifyNot checkUnquotedExpansions "echo foo `# inline comment`"
checkUnquotedExpansions params =
    check
  where
    check t@(T_DollarExpansion _ c) = examine t c
    check t@(T_Backticked _ c) = examine t c
    check t@(T_DollarBraceCommandExpansion _ c) = examine t c
    check _ = return ()
    tree = parentMap params
    examine t contents =
        unless (null contents || shouldBeSplit t || isQuoteFree tree t || usedAsCommandName tree t) $
            warn (getId t) 2046 "Quote this to prevent word splitting."

    shouldBeSplit t =
        getCommandNameFromExpansion t == Just "seq"


-- |
-- >>> prop $ verify checkRedirectToSame "cat foo > foo"
-- >>> prop $ verify checkRedirectToSame "cat lol | sed -e 's/a/b/g' > lol"
-- >>> prop $ verifyNot checkRedirectToSame "cat lol | sed -e 's/a/b/g' > foo.bar && mv foo.bar lol"
-- >>> prop $ verifyNot checkRedirectToSame "foo /dev/null > /dev/null"
-- >>> prop $ verifyNot checkRedirectToSame "foo > bar 2> bar"
-- >>> prop $ verifyNot checkRedirectToSame "echo foo > foo"
-- >>> prop $ verifyNot checkRedirectToSame "sed 's/foo/bar/g' file | sponge file"
-- >>> prop $ verifyNot checkRedirectToSame "while read -r line; do _=\"$fname\"; done <\"$fname\""
checkRedirectToSame params s@(T_Pipeline _ _ list) =
    mapM_ (\l -> (mapM_ (\x -> doAnalysis (checkOccurrences x) l) (getAllRedirs list))) list
  where
    note x = makeComment InfoC x 2094
                "Make sure not to read and write the same file in the same pipeline."
    checkOccurrences t@(T_NormalWord exceptId x) u@(T_NormalWord newId y) =
        when (exceptId /= newId
                && x == y
                && not (isOutput t && isOutput u)
                && not (special t)
                && not (any isHarmlessCommand [t,u])
                && not (any containsAssignment [u])) $ do
            addComment $ note newId
            addComment $ note exceptId
    checkOccurrences _ _ = return ()
    getAllRedirs = concatMap (\t ->
        case t of
            T_Redirecting _ ls _ -> concatMap getRedirs ls
            _ -> [])
    getRedirs (T_FdRedirect _ _ (T_IoFile _ op file)) =
            case op of T_Greater _ -> [file]
                       T_Less _    -> [file]
                       T_DGREAT _  -> [file]
                       _ -> []
    getRedirs _ = []
    special x = "/dev/" `isPrefixOf` concat (oversimplify x)
    isOutput t =
        case drop 1 $ getPath (parentMap params) t of
            T_IoFile _ op _:_ ->
                case op of
                    T_Greater _  -> True
                    T_DGREAT _ -> True
                    _ -> False
            _ -> False
    isHarmlessCommand arg = fromMaybe False $ do
        cmd <- getClosestCommand (parentMap params) arg
        name <- getCommandBasename cmd
        return $ name `elem` ["echo", "printf", "sponge"]
    containsAssignment arg = fromMaybe False $ do
        cmd <- getClosestCommand (parentMap params) arg
        return $ isAssignment cmd

checkRedirectToSame _ _ = return ()


-- |
-- >>> prop $ verify checkShorthandIf "[[ ! -z file ]] && scp file host || rm file"
-- >>> prop $ verifyNot checkShorthandIf "[[ ! -z file ]] && { scp file host || echo 'Eek'; }"
-- >>> prop $ verifyNot checkShorthandIf "foo && bar || echo baz"
-- >>> prop $ verifyNot checkShorthandIf "foo && a=b || a=c"
-- >>> prop $ verifyNot checkShorthandIf "foo && rm || printf b"
-- >>> prop $ verifyNot checkShorthandIf "if foo && bar || baz; then true; fi"
-- >>> prop $ verifyNot checkShorthandIf "while foo && bar || baz; do true; done"
-- >>> prop $ verify checkShorthandIf "if true; then foo && bar || baz; fi"
checkShorthandIf params x@(T_AndIf id _ (T_OrIf _ _ (T_Pipeline _ _ t)))
        | not (isOk t || inCondition) =
    info id 2015 "Note that A && B || C is not if-then-else. C may run when A is true."
  where
    isOk [t] = isAssignment t || fromMaybe False (do
        name <- getCommandBasename t
        return $ name `elem` ["echo", "exit", "return", "printf"])
    isOk _ = False
    inCondition = isCondition $ getPath (parentMap params) x
checkShorthandIf _ _ = return ()


-- |
-- >>> prop $ verify checkDollarStar "for f in $*; do ..; done"
-- >>> prop $ verifyNot checkDollarStar "a=$*"
-- >>> prop $ verifyNot checkDollarStar "[[ $* = 'a b' ]]"
checkDollarStar p t@(T_NormalWord _ [b@(T_DollarBraced id _)])
      | bracedString b == "*"  =
    unless (isStrictlyQuoteFree (parentMap p) t) $
        warn id 2048 "Use \"$@\" (with quotes) to prevent whitespace problems."
checkDollarStar _ _ = return ()


-- |
-- >>> prop $ verify checkUnquotedDollarAt "ls $@"
-- >>> prop $ verifyNot checkUnquotedDollarAt "ls ${#@}"
-- >>> prop $ verify checkUnquotedDollarAt "ls ${foo[@]}"
-- >>> prop $ verifyNot checkUnquotedDollarAt "ls ${#foo[@]}"
-- >>> prop $ verifyNot checkUnquotedDollarAt "ls \"$@\""
-- >>> prop $ verifyNot checkUnquotedDollarAt "ls ${foo/@/ at }"
-- >>> prop $ verifyNot checkUnquotedDollarAt "a=$@"
-- >>> prop $ verify checkUnquotedDollarAt "for f in ${var[@]}; do true; done"
-- >>> prop $ verifyNot checkUnquotedDollarAt "echo \"${args[@]:+${args[@]}}\""
-- >>> prop $ verifyNot checkUnquotedDollarAt "echo ${args[@]:+\"${args[@]}\"}"
-- >>> prop $ verifyNot checkUnquotedDollarAt "echo ${@+\"$@\"}"
checkUnquotedDollarAt p word@(T_NormalWord _ parts) | not $ isStrictlyQuoteFree (parentMap p) word =
    forM_ (take 1 $ filter isArrayExpansion parts) $ \x ->
        unless (isQuotedAlternativeReference x) $
            err (getId x) 2068
                "Double quote array expansions to avoid re-splitting elements."
checkUnquotedDollarAt _ _ = return ()

-- |
-- >>> prop $ verify checkConcatenatedDollarAt "echo \"foo$@\""
-- >>> prop $ verify checkConcatenatedDollarAt "echo ${arr[@]}lol"
-- >>> prop $ verify checkConcatenatedDollarAt "echo $a$@"
-- >>> prop $ verifyNot checkConcatenatedDollarAt "echo $@"
-- >>> prop $ verifyNot checkConcatenatedDollarAt "echo \"${arr[@]}\""
checkConcatenatedDollarAt p word@T_NormalWord {}
    | not $ isQuoteFree (parentMap p) word =
        unless (null $ drop 1 parts) $
            mapM_ for array
  where
    parts = getWordParts word
    array = take 1 $ filter isArrayExpansion parts
    for t = err (getId t) 2145 "Argument mixes string and array. Use * or separate argument."
checkConcatenatedDollarAt _ _ = return ()

-- |
-- >>> prop $ verify checkArrayAsString "a=$@"
-- >>> prop $ verify checkArrayAsString "a=\"${arr[@]}\""
-- >>> prop $ verify checkArrayAsString "a=*.png"
-- >>> prop $ verify checkArrayAsString "a={1..10}"
-- >>> prop $ verifyNot checkArrayAsString "a='*.gif'"
-- >>> prop $ verifyNot checkArrayAsString "a=$*"
-- >>> prop $ verifyNot checkArrayAsString "a=( $@ )"
checkArrayAsString _ (T_Assignment id _ _ _ word) =
    if willConcatInAssignment word
    then
      warn (getId word) 2124
        "Assigning an array to a string! Assign as array, or use * instead of @ to concatenate."
    else
      when (willBecomeMultipleArgs word) $
        warn (getId word) 2125
          "Brace expansions and globs are literal in assignments. Quote it or use an array."
checkArrayAsString _ _ = return ()

<<<<<<< HEAD
prop_checkArrayWithoutIndex1 = verifyTree checkArrayWithoutIndex "foo=(a b); echo $foo"
prop_checkArrayWithoutIndex2 = verifyNotTree checkArrayWithoutIndex "foo='bar baz'; foo=($foo); echo ${foo[0]}"
prop_checkArrayWithoutIndex3 = verifyTree checkArrayWithoutIndex "coproc foo while true; do echo cow; done; echo $foo"
prop_checkArrayWithoutIndex4 = verifyTree checkArrayWithoutIndex "coproc tail -f log; echo $COPROC"
prop_checkArrayWithoutIndex5 = verifyTree checkArrayWithoutIndex "a[0]=foo; echo $a"
prop_checkArrayWithoutIndex6 = verifyTree checkArrayWithoutIndex "echo $PIPESTATUS"
prop_checkArrayWithoutIndex7 = verifyTree checkArrayWithoutIndex "a=(a b); a+=c"
prop_checkArrayWithoutIndex8 = verifyTree checkArrayWithoutIndex "declare -a foo; foo=bar;"
prop_checkArrayWithoutIndex9 = verifyTree checkArrayWithoutIndex "read -r -a arr <<< 'foo bar'; echo \"$arr\""
=======
-- |
-- >>> prop $ verifyTree checkArrayWithoutIndex "foo=(a b); echo $foo"
-- >>> prop $ verifyNotTree checkArrayWithoutIndex "foo='bar baz'; foo=($foo); echo ${foo[0]}"
-- >>> prop $ verifyTree checkArrayWithoutIndex "coproc foo while true; do echo cow; done; echo $foo"
-- >>> prop $ verifyTree checkArrayWithoutIndex "coproc tail -f log; echo $COPROC"
-- >>> prop $ verifyTree checkArrayWithoutIndex "a[0]=foo; echo $a"
-- >>> prop $ verifyTree checkArrayWithoutIndex "echo $PIPESTATUS"
-- >>> prop $ verifyTree checkArrayWithoutIndex "a=(a b); a+=c"
-- >>> prop $ verifyTree checkArrayWithoutIndex "declare -a foo; foo=bar;"
>>>>>>> 75949fe5
checkArrayWithoutIndex params _ =
    doVariableFlowAnalysis readF writeF defaultMap (variableFlow params)
  where
    defaultMap = Map.fromList $ map (\x -> (x,())) arrayVariables
    readF _ (T_DollarBraced id token) _ = do
        map <- get
        return . maybeToList $ do
            name <- getLiteralString token
            assigned <- Map.lookup name map
            return $ makeComment WarningC id 2128
                    "Expanding an array without an index only gives the first element."
    readF _ _ _ = return []

    writeF _ (T_Assignment id mode name [] _) _ (DataString _) = do
        isArray <- gets (isJust . Map.lookup name)
        return $ if not isArray then [] else
            case mode of
                Assign -> [makeComment WarningC id 2178 "Variable was used as an array but is now assigned a string."]
                Append -> [makeComment WarningC id 2179 "Use array+=(\"item\") to append items to an array."]

    writeF _ t name (DataArray _) = do
        modify (Map.insert name ())
        return []
    writeF _ expr name _ = do
        if isIndexed expr
          then modify (Map.insert name ())
          else modify (Map.delete name)
        return []

    isIndexed expr =
        case expr of
            T_Assignment _ _ _ (_:_) _ -> True
            _ -> False

-- |
-- >>> prop $ verify checkStderrRedirect "test 2>&1 > cow"
-- >>> prop $ verifyNot checkStderrRedirect "test > cow 2>&1"
-- >>> prop $ verifyNot checkStderrRedirect "test 2>&1 > file | grep stderr"
-- >>> prop $ verifyNot checkStderrRedirect "errors=$(test 2>&1 > file)"
-- >>> prop $ verifyNot checkStderrRedirect "read < <(test 2>&1 > file)"
-- >>> prop $ verify checkStderrRedirect "foo | bar 2>&1 > /dev/null"
-- >>> prop $ verifyNot checkStderrRedirect "{ cmd > file; } 2>&1"
checkStderrRedirect params redir@(T_Redirecting _ [
    T_FdRedirect id "2" (T_IoDuplicate _ (T_GREATAND _) "1"),
    T_FdRedirect _ _ (T_IoFile _ op _)
    ] _) = case op of
            T_Greater _ -> error
            T_DGREAT _ -> error
            _ -> return ()
  where
    usesOutput t =
        case t of
            (T_Pipeline _ _ list) -> length list > 1 && not (isParentOf (parentMap params) (last list) redir)
            T_ProcSub {} -> True
            T_DollarExpansion {} -> True
            T_Backticked {} -> True
            _ -> False
    isCaptured = any usesOutput $ getPath (parentMap params) redir

    error = unless isCaptured $
        warn id 2069 "To redirect stdout+stderr, 2>&1 must be last (or use '{ cmd > file; } 2>&1' to clarify)."

checkStderrRedirect _ _ = return ()

lt x = trace ("Tracing " ++ show x) x
ltt t = trace ("Tracing " ++ show t)


-- |
-- >>> prop $ verify checkSingleQuotedVariables "echo '$foo'"
-- >>> prop $ verify checkSingleQuotedVariables "echo 'lol$1.jpg'"
-- >>> prop $ verifyNot checkSingleQuotedVariables "sed 's/foo$/bar/'"
-- >>> prop $ verify checkSingleQuotedVariables "sed 's/${foo}/bar/'"
-- >>> prop $ verify checkSingleQuotedVariables "sed 's/$(echo cow)/bar/'"
-- >>> prop $ verify checkSingleQuotedVariables "sed 's/$((1+foo))/bar/'"
-- >>> prop $ verifyNot checkSingleQuotedVariables "awk '{print $1}'"
-- >>> prop $ verifyNot checkSingleQuotedVariables "trap 'echo $SECONDS' EXIT"
-- >>> prop $ verifyNot checkSingleQuotedVariables "sed -n '$p'"
-- >>> prop $ verify checkSingleQuotedVariables "sed -n '$pattern'"
-- >>> prop $ verifyNot checkSingleQuotedVariables "PS1='$PWD \\$ '"
-- >>> prop $ verify checkSingleQuotedVariables "find . -exec echo '$1' {} +"
-- >>> prop $ verifyNot checkSingleQuotedVariables "find . -exec awk '{print $1}' {} \\;"
-- >>> prop $ verify checkSingleQuotedVariables "echo '`pwd`'"
-- >>> prop $ verifyNot checkSingleQuotedVariables "sed '${/lol/d}'"
-- >>> prop $ verifyNot checkSingleQuotedVariables "eval 'echo $1'"
-- >>> prop $ verifyNot checkSingleQuotedVariables "busybox awk '{print $1}'"
-- >>> prop $ verifyNot checkSingleQuotedVariables "[ -v 'bar[$foo]' ]"
-- >>> prop $ verifyNot checkSingleQuotedVariables "git filter-branch 'test $GIT_COMMIT'"
-- >>> prop $ verify checkSingleQuotedVariables "git '$a'"
-- >>> prop $ verifyNot checkSingleQuotedVariables "rename 's/(.)a/$1/g' *"

checkSingleQuotedVariables params t@(T_SingleQuoted id s) =
    when (s `matches` re) $
        if "sed" == commandName
        then unless (s `matches` sedContra) showMessage
        else unless isProbablyOk showMessage
  where
    parents = parentMap params
    showMessage = info id 2016
        "Expressions don't expand in single quotes, use double quotes for that."
    commandName = fromMaybe "" $ do
        cmd <- getClosestCommand parents t
        name <- getCommandBasename cmd
        return $ if name == "find" then getFindCommand cmd else if name == "git" then getGitCommand cmd else name

    isProbablyOk =
            any isOkAssignment (take 3 $ getPath parents t)
            || commandName `elem` [
                "trap"
                ,"sh"
                ,"bash"
                ,"ksh"
                ,"zsh"
                ,"ssh"
                ,"eval"
                ,"xprop"
                ,"alias"
                ,"sudo" -- covering "sudo sh" and such
                ,"docker" -- like above
                ,"dpkg-query"
                ,"jq"  -- could also check that user provides --arg
                ,"rename"
                ,"unset"
                ,"git filter-branch"
                ]
            || "awk" `isSuffixOf` commandName
            || "perl" `isPrefixOf` commandName

    commonlyQuoted = ["PS1", "PS2", "PS3", "PS4", "PROMPT_COMMAND"]
    isOkAssignment t =
        case t of
            T_Assignment _ _ name _ _ -> name `elem` commonlyQuoted
            TC_Unary _ _ "-v" _ -> True
            _ -> False

    re = mkRegex "\\$[{(0-9a-zA-Z_]|`.*`"
    sedContra = mkRegex "\\$[{dpsaic]($|[^a-zA-Z])"

    getFindCommand (T_SimpleCommand _ _ words) =
        let list = map getLiteralString words
            cmd  = dropWhile (\x -> x /= Just "-exec" && x /= Just "-execdir") list
        in
          case cmd of
            (flag:cmd:rest) -> fromMaybe "find" cmd
            _ -> "find"
    getFindCommand (T_Redirecting _ _ cmd) = getFindCommand cmd
    getFindCommand _ = "find"
    getGitCommand (T_SimpleCommand _ _ words) =
        case map getLiteralString words of
            Just "git":Just "filter-branch":_ -> "git filter-branch"
            _ -> "git"
    getGitCommand (T_Redirecting _ _ cmd) = getGitCommand cmd
    getGitCommand _ = "git"
checkSingleQuotedVariables _ _ = return ()


-- |
-- >>> prop $ verify checkUnquotedN "if [ -n $foo ]; then echo cow; fi"
-- >>> prop $ verify checkUnquotedN "[ -n $cow ]"
-- >>> prop $ verifyNot checkUnquotedN "[[ -n $foo ]] && echo cow"
-- >>> prop $ verify checkUnquotedN "[ -n $cow -o -t 1 ]"
-- >>> prop $ verifyNot checkUnquotedN "[ -n \"$@\" ]"
checkUnquotedN _ (TC_Unary _ SingleBracket "-n" (T_NormalWord id [t])) | willSplit t =
       err id 2070 "-n doesn't work with unquoted arguments. Quote or use [[ ]]."
checkUnquotedN _ _ = return ()

-- |
-- >>> prop $ verify checkNumberComparisons "[[ $foo < 3 ]]"
-- >>> prop $ verify checkNumberComparisons "[[ 0 >= $(cmd) ]]"
-- >>> prop $ verifyNot checkNumberComparisons "[[ $foo ]] > 3"
-- >>> prop $ verify checkNumberComparisons "[[ $foo > 2.72 ]]"
-- >>> prop $ verify checkNumberComparisons "[[ $foo -le 2.72 ]]"
-- >>> prop $ verify checkNumberComparisons "[[ 3.14 -eq $foo ]]"
-- >>> prop $ verifyNot checkNumberComparisons "[[ 3.14 == $foo ]]"
-- >>> prop $ verify checkNumberComparisons "[ foo <= bar ]"
-- >>> prop $ verify checkNumberComparisons "[ foo \\>= bar ]"
-- >>> prop $ verify checkNumberComparisons "[ $foo -eq 'N' ]"
-- >>> prop $ verify checkNumberComparisons "[ x$foo -gt x${N} ]"
-- >>> prop $ verify checkNumberComparisons "[ $foo > $bar ]"
-- >>> prop $ verifyNot checkNumberComparisons "[[ foo < bar ]]"
-- >>> prop $ verifyNot checkNumberComparisons "[ $foo '>' $bar ]"
checkNumberComparisons params (TC_Binary id typ op lhs rhs) = do
    if isNum lhs || isNum rhs
      then do
        when (isLtGt op) $
          err id 2071 $
            op ++ " is for string comparisons. Use " ++ eqv op ++ " instead."
        when (isLeGe op && hasStringComparison) $
            err id 2071 $ op ++ " is not a valid operator. " ++
              "Use " ++ eqv op ++ " ."
      else do
        when (isLeGe op || isLtGt op) $
            mapM_ checkDecimals [lhs, rhs]

        when (isLeGe op && hasStringComparison) $
            err id 2122 $ op ++ " is not a valid operator. " ++
                "Use '! a " ++ esc ++ invert op ++ " b' instead."

        when (typ == SingleBracket && op `elem` ["<", ">"]) $
            case shellType params of
                Sh -> return ()  -- These are unsupported and will be caught by bashism checks.
                Dash -> err id 2073 $ "Escape \\" ++ op ++ " to prevent it redirecting."
                _ -> err id 2073 $ "Escape \\" ++ op ++ " to prevent it redirecting (or switch to [[ .. ]])."

    when (op `elem` ["-lt", "-gt", "-le", "-ge", "-eq"]) $ do
        mapM_ checkDecimals [lhs, rhs]
        when (typ == SingleBracket) $
            checkStrings [lhs, rhs]

  where
      hasStringComparison = shellType params /= Sh
      isLtGt = flip elem ["<", "\\<", ">", "\\>"]
      isLeGe = flip elem ["<=", "\\<=", ">=", "\\>="]

      checkDecimals hs =
        when (isFraction hs && not (hasFloatingPoint params)) $
            err (getId hs) 2072 decimalError
      decimalError = "Decimals are not supported. " ++
        "Either use integers only, or use bc or awk to compare."

      checkStrings =
        mapM_ stringError . take 1 . filter isNonNum

      isNonNum t = fromMaybe False $ do
        s <- getLiteralStringExt (const $ return "") t
        return . not . all numChar $ s
      numChar x = isDigit x || x `elem` "+-. "

      stringError t = err (getId t) 2170 $
          "Numerical " ++ op ++ " does not dereference in [..]. Expand or use string operator."

      isNum t =
        case oversimplify t of
            [v] -> all isDigit v
            _ -> False
      isFraction t =
        case oversimplify t of
            [v] -> isJust $ matchRegex floatRegex v
            _ -> False

      eqv ('\\':s) = eqv s
      eqv "<" = "-lt"
      eqv ">" = "-gt"
      eqv "<=" = "-le"
      eqv ">=" = "-ge"
      eqv _ = "the numerical equivalent"

      esc = if typ == SingleBracket then "\\" else ""
      seqv "-ge" = "! a " ++ esc ++ "< b"
      seqv "-gt" = esc ++ ">"
      seqv "-le" = "! a " ++ esc ++ "> b"
      seqv "-lt" = esc ++ "<"
      seqv "-eq" = "="
      seqv "-ne" = "!="
      seqv _ = "the string equivalent"

      invert ('\\':s) = invert s
      invert "<=" = ">"
      invert ">=" = "<"

      floatRegex = mkRegex "^[-+]?[0-9]+\\.[0-9]+$"
checkNumberComparisons _ _ = return ()

-- |
-- >>> prop $ verify checkSingleBracketOperators "[ test =~ foo ]"
checkSingleBracketOperators params (TC_Binary id SingleBracket "=~" lhs rhs) =
    when (shellType params `elem` [Bash, Ksh]) $
        err id 2074 $ "Can't use =~ in [ ]. Use [[..]] instead."
checkSingleBracketOperators _ _ = return ()

-- |
-- >>> prop $ verify checkDoubleBracketOperators "[[ 3 \\< 4 ]]"
-- >>> prop $ verifyNot checkDoubleBracketOperators "[[ foo < bar ]]"
checkDoubleBracketOperators _ x@(TC_Binary id typ op lhs rhs)
    | typ == DoubleBracket && op `elem` ["\\<", "\\>"] =
        err id 2075 $ "Escaping " ++ op ++" is required in [..], but invalid in [[..]]"
checkDoubleBracketOperators _ _ = return ()

-- |
-- >>> prop $ verify checkConditionalAndOrs "[ foo && bar ]"
-- >>> prop $ verify checkConditionalAndOrs "[[ foo -o bar ]]"
-- >>> prop $ verifyNot checkConditionalAndOrs "[[ foo || bar ]]"
-- >>> prop $ verify checkConditionalAndOrs "[ foo -a bar ]"
-- >>> prop $ verify checkConditionalAndOrs "[ -z 3 -o a = b ]"
checkConditionalAndOrs _ t =
    case t of
        (TC_And id SingleBracket "&&" _ _) ->
            err id 2107 "Instead of [ a && b ], use [ a ] && [ b ]."
        (TC_And id DoubleBracket "-a" _ _) ->
            err id 2108 "In [[..]], use && instead of -a."
        (TC_Or id SingleBracket "||" _ _) ->
            err id 2109 "Instead of [ a || b ], use [ a ] || [ b ]."
        (TC_Or id DoubleBracket "-o" _ _) ->
            err id 2110 "In [[..]], use || instead of -o."

        (TC_And id SingleBracket "-a" _ _) ->
            warn id 2166 "Prefer [ p ] && [ q ] as [ p -a q ] is not well defined."
        (TC_Or id SingleBracket "-o" _ _) ->
            warn id 2166 "Prefer [ p ] || [ q ] as [ p -o q ] is not well defined."

        _ -> return ()

-- |
-- >>> prop $ verify checkQuotedCondRegex "[[ $foo =~ \"bar.*\" ]]"
-- >>> prop $ verify checkQuotedCondRegex "[[ $foo =~ '(cow|bar)' ]]"
-- >>> prop $ verifyNot checkQuotedCondRegex "[[ $foo =~ $foo ]]"
-- >>> prop $ verifyNot checkQuotedCondRegex "[[ $foo =~ \"bar\" ]]"
-- >>> prop $ verifyNot checkQuotedCondRegex "[[ $foo =~ 'cow bar' ]]"
-- >>> prop $ verify checkQuotedCondRegex "[[ $foo =~ 'cow|bar' ]]"
checkQuotedCondRegex _ (TC_Binary _ _ "=~" _ rhs) =
    case rhs of
        T_NormalWord id [T_DoubleQuoted _ _] -> error rhs
        T_NormalWord id [T_SingleQuoted _ _] -> error rhs
        _ -> return ()
  where
    error t =
        unless (isConstantNonRe t) $
            err (getId t) 2076
                "Don't quote right-hand side of =~, it'll match literally rather than as a regex."
    re = mkRegex "[][*.+()|]"
    hasMetachars s = s `matches` re
    isConstantNonRe t = fromMaybe False $ do
        s <- getLiteralString t
        return . not $ hasMetachars s
checkQuotedCondRegex _ _ = return ()

<<<<<<< HEAD
prop_checkGlobbedRegex1 = verify checkGlobbedRegex "[[ $foo =~ *foo* ]]"
prop_checkGlobbedRegex2 = verify checkGlobbedRegex "[[ $foo =~ f* ]]"
prop_checkGlobbedRegex3 = verifyNot checkGlobbedRegex "[[ $foo =~ $foo ]]"
prop_checkGlobbedRegex4 = verifyNot checkGlobbedRegex "[[ $foo =~ ^c.* ]]"
prop_checkGlobbedRegex5 = verifyNot checkGlobbedRegex "[[ $foo =~ \\* ]]"
prop_checkGlobbedRegex6 = verifyNot checkGlobbedRegex "[[ $foo =~ (o*) ]]"
prop_checkGlobbedRegex7 = verifyNot checkGlobbedRegex "[[ $foo =~ \\*foo ]]"
prop_checkGlobbedRegex8 = verifyNot checkGlobbedRegex "[[ $foo =~ x\\* ]]"
=======
-- |
-- >>> prop $ verify checkGlobbedRegex "[[ $foo =~ *foo* ]]"
-- >>> prop $ verify checkGlobbedRegex "[[ $foo =~ f* ]]"
-- >>> prop $ verify checkGlobbedRegex "[[ $foo =~ \\#* ]]"
-- >>> prop $ verifyNot checkGlobbedRegex "[[ $foo =~ $foo ]]"
-- >>> prop $ verifyNot checkGlobbedRegex "[[ $foo =~ ^c.* ]]"
>>>>>>> 75949fe5
checkGlobbedRegex _ (TC_Binary _ DoubleBracket "=~" _ rhs) =
    let s = concat $ oversimplify rhs in
        when (isConfusedGlobRegex s) $
            warn (getId rhs) 2049 "=~ is for regex, but this looks like a glob. Use = instead."
checkGlobbedRegex _ _ = return ()


-- |
-- >>> prop $ verify checkConstantIfs "[[ foo != bar ]]"
-- >>> prop $ verify checkConstantIfs "[ n -le 4 ]"
-- >>> prop $ verifyNot checkConstantIfs "[[ n -le 4 ]]"
-- >>> prop $ verify checkConstantIfs "[[ $n -le 4 && n != 2 ]]"
-- >>> prop $ verifyNot checkConstantIfs "[[ $n -le 3 ]]"
-- >>> prop $ verifyNot checkConstantIfs "[[ $n -le $n ]]"
-- >>> prop $ verifyNot checkConstantIfs "[[ a -ot b ]]"
-- >>> prop $ verifyNot checkConstantIfs "[ a -nt b ]"
-- >>> prop $ verifyNot checkConstantIfs "[[ ~foo == '~foo' ]]"
-- >>> prop $ verify checkConstantIfs "[[ *.png == [a-z] ]]"
checkConstantIfs _ (TC_Binary id typ op lhs rhs) | not isDynamic =
    if isConstant lhs && isConstant rhs
        then  warn id 2050 "This expression is constant. Did you forget the $ on a variable?"
        else checkUnmatchable id op lhs rhs
  where
    isDynamic =
        op `elem` [ "-lt", "-gt", "-le", "-ge", "-eq", "-ne" ]
            && typ == DoubleBracket
        || op `elem` [ "-nt", "-ot", "-ef"]

    checkUnmatchable id op lhs rhs =
        when (op `elem` ["=", "==", "!="] && not (wordsCanBeEqual lhs rhs)) $
            warn id 2193 "The arguments to this comparison can never be equal. Make sure your syntax is correct."
checkConstantIfs _ _ = return ()

-- |
-- >>> prop $ verify checkLiteralBreakingTest "[[ a==$foo ]]"
-- >>> prop $ verify checkLiteralBreakingTest "[ $foo=3 ]"
-- >>> prop $ verify checkLiteralBreakingTest "[ $foo!=3 ]"
-- >>> prop $ verify checkLiteralBreakingTest "[ \"$(ls) \" ]"
-- >>> prop $ verify checkLiteralBreakingTest "[ -n \"$(true) \" ]"
-- >>> prop $ verify checkLiteralBreakingTest "[ -z $(true)z ]"
-- >>> prop $ verifyNot checkLiteralBreakingTest "[ -z $(true) ]"
-- >>> prop $ verifyNot checkLiteralBreakingTest "[ $(true)$(true) ]"
-- >>> prop $ verify checkLiteralBreakingTest "[ -z foo ]"
checkLiteralBreakingTest _ t = potentially $
        case t of
            (TC_Nullary _ _ w@(T_NormalWord _ l)) -> do
                guard . not $ isConstant w -- Covered by SC2078
                comparisonWarning l `mplus` tautologyWarning w "Argument to implicit -n is always true due to literal strings."
            (TC_Unary _ _ op w@(T_NormalWord _ l)) ->
                case op of
                    "-n" -> tautologyWarning w "Argument to -n is always true due to literal strings."
                    "-z" -> tautologyWarning w "Argument to -z is always false due to literal strings."
                    _ -> fail "not relevant"
            _ -> fail "not my problem"
  where
    hasEquals = matchToken ('=' `elem`)
    isNonEmpty = matchToken (not . null)
    matchToken m t = isJust $ do
        str <- getLiteralString t
        guard $ m str
        return ()

    comparisonWarning list = do
        token <- listToMaybe $ filter hasEquals list
        return $ err (getId token) 2077 "You need spaces around the comparison operator."
    tautologyWarning t s = do
        token <- listToMaybe $ filter isNonEmpty $ getWordParts t
        return $ err (getId token) 2157 s

-- |
-- >>> prop $ verify checkConstantNullary "[[ '$(foo)' ]]"
-- >>> prop $ verify checkConstantNullary "[ \"-f lol\" ]"
-- >>> prop $ verify checkConstantNullary "[[ cmd ]]"
-- >>> prop $ verify checkConstantNullary "[[ ! cmd ]]"
-- >>> prop $ verify checkConstantNullary "[[ true ]]"
-- >>> prop $ verify checkConstantNullary "[ 1 ]"
-- >>> prop $ verify checkConstantNullary "[ false ]"
checkConstantNullary _ (TC_Nullary _ _ t) | isConstant t =
    case fromMaybe "" $ getLiteralString t of
        "false" -> err (getId t) 2158 "[ false ] is true. Remove the brackets."
        "0" -> err (getId t) 2159 "[ 0 ] is true. Use 'false' instead."
        "true" -> style (getId t) 2160 "Instead of '[ true ]', just use 'true'."
        "1" -> style (getId t) 2161 "Instead of '[ 1 ]', use 'true'."
        _ -> err (getId t) 2078 "This expression is constant. Did you forget a $ somewhere?"
  where
    string = fromMaybe "" $ getLiteralString t

checkConstantNullary _ _ = return ()

-- |
-- >>> prop $ verify checkForDecimals "((3.14*c))"
-- >>> prop $ verify checkForDecimals "foo[1.2]=bar"
-- >>> prop $ verifyNot checkForDecimals "declare -A foo; foo[1.2]=bar"
checkForDecimals params t@(TA_Expansion id _) = potentially $ do
    guard $ not (hasFloatingPoint params)
    str <- getLiteralString t
    first <- str !!! 0
    guard $ isDigit first && '.' `elem` str
    return $ err id 2079 "(( )) doesn't support decimals. Use bc or awk."
checkForDecimals _ _ = return ()

-- |
-- >>> prop $ verify checkDivBeforeMult "echo $((c/n*100))"
-- >>> prop $ verifyNot checkDivBeforeMult "echo $((c*100/n))"
-- >>> prop $ verifyNot checkDivBeforeMult "echo $((c/10*10))"
checkDivBeforeMult params (TA_Binary _ "*" (TA_Binary id "/" _ x) y)
    | not (hasFloatingPoint params) && x /= y =
        info id 2017 "Increase precision by replacing a/b*c with a*c/b."
checkDivBeforeMult _ _ = return ()

-- |
-- >>> prop $ verify checkArithmeticDeref "echo $((3+$foo))"
-- >>> prop $ verify checkArithmeticDeref "cow=14; (( s+= $cow ))"
-- >>> prop $ verifyNot checkArithmeticDeref "cow=1/40; (( s+= ${cow%%/*} ))"
-- >>> prop $ verifyNot checkArithmeticDeref "(( ! $? ))"
-- >>> prop $ verifyNot checkArithmeticDeref "(($1))"
-- >>> prop $ verify checkArithmeticDeref "(( a[$i] ))"
-- >>> prop $ verifyNot checkArithmeticDeref "(( 10#$n ))"
-- >>> prop $ verifyNot checkArithmeticDeref "let i=$i+1"
-- >>> prop $ verifyNot checkArithmeticDeref "(( a[foo] ))"
-- >>> prop $ verifyNot checkArithmeticDeref "(( a[\\$foo] ))"
-- >>> prop $ verifyNot checkArithmeticDeref "a[$foo]=wee"
-- >>> prop $ verify checkArithmeticDeref "for ((i=0; $i < 3; i)); do true; done"
-- >>> prop $ verifyNot checkArithmeticDeref "(( $$ ))"
-- >>> prop $ verifyNot checkArithmeticDeref "(( $! ))"
-- >>> prop $ verifyNot checkArithmeticDeref "(( ${!var} ))"
checkArithmeticDeref params t@(TA_Expansion _ [b@(T_DollarBraced id _)]) =
    unless (isException $ bracedString b) getWarning
  where
    isException [] = True
    isException s = any (`elem` "/.:#%?*@$-!") s || isDigit (head s)
    getWarning = fromMaybe noWarning . msum . map warningFor $ parents params t
    warningFor t =
        case t of
            T_Arithmetic {} -> return normalWarning
            T_DollarArithmetic {} -> return normalWarning
            T_ForArithmetic {} -> return normalWarning
            T_SimpleCommand {} -> return noWarning
            _ -> Nothing

    normalWarning = style id 2004 "$/${} is unnecessary on arithmetic variables."
    noWarning = return ()
checkArithmeticDeref _ _ = return ()

-- |
-- >>> prop $ verify checkArithmeticBadOctal "(( 0192 ))"
-- >>> prop $ verifyNot checkArithmeticBadOctal "(( 0x192 ))"
-- >>> prop $ verifyNot checkArithmeticBadOctal "(( 1 ^ 0777 ))"
checkArithmeticBadOctal _ t@(TA_Expansion id _) = potentially $ do
    str <- getLiteralString t
    guard $ str `matches` octalRE
    return $ err id 2080 "Numbers with leading 0 are considered octal."
  where
    octalRE = mkRegex "^0[0-7]*[8-9]"
checkArithmeticBadOctal _ _ = return ()

<<<<<<< HEAD
prop_checkComparisonAgainstGlob = verify checkComparisonAgainstGlob "[[ $cow == $bar ]]"
prop_checkComparisonAgainstGlob2 = verifyNot checkComparisonAgainstGlob "[[ $cow == \"$bar\" ]]"
prop_checkComparisonAgainstGlob3 = verify checkComparisonAgainstGlob "[ $cow = *foo* ]"
prop_checkComparisonAgainstGlob4 = verifyNot checkComparisonAgainstGlob "[ $cow = foo ]"
prop_checkComparisonAgainstGlob5 = verify checkComparisonAgainstGlob "[[ $cow != $bar ]]"
prop_checkComparisonAgainstGlob6 = verify checkComparisonAgainstGlob "[ $f != /* ]"
=======
-- |
-- >>> prop $ verify checkComparisonAgainstGlob "[[ $cow == $bar ]]"
-- >>> prop $ verifyNot checkComparisonAgainstGlob "[[ $cow == \"$bar\" ]]"
-- >>> prop $ verify checkComparisonAgainstGlob "[ $cow = *foo* ]"
-- >>> prop $ verifyNot checkComparisonAgainstGlob "[ $cow = foo ]"
-- >>> prop $ verify checkComparisonAgainstGlob "[[ $cow != $bar ]]"
>>>>>>> 75949fe5
checkComparisonAgainstGlob _ (TC_Binary _ DoubleBracket op _ (T_NormalWord id [T_DollarBraced _ _]))
    | op `elem` ["=", "==", "!="] =
        warn id 2053 $ "Quote the right-hand side of " ++ op ++ " in [[ ]] to prevent glob matching."
checkComparisonAgainstGlob _ (TC_Binary _ SingleBracket op _ word)
        | op `elem` ["=", "==", "!="] && isGlob word =
    err (getId word) 2081 "[ .. ] can't match globs. Use [[ .. ]] or case statement."
checkComparisonAgainstGlob _ _ = return ()

-- |
-- >>> prop $ verify checkCommarrays "a=(1, 2)"
-- >>> prop $ verify checkCommarrays "a+=(1,2,3)"
-- >>> prop $ verifyNot checkCommarrays "cow=(1 \"foo,bar\" 3)"
-- >>> prop $ verifyNot checkCommarrays "cow=('one,' 'two')"
-- >>> prop $ verify checkCommarrays "a=([a]=b, [c]=d)"
-- >>> prop $ verify checkCommarrays "a=([a]=b,[c]=d,[e]=f)"
checkCommarrays _ (T_Array id l) =
    when (any (isCommaSeparated . literal) l) $
        warn id 2054 "Use spaces, not commas, to separate array elements."
  where
    literal (T_IndexedElement _ _ l) = literal l
    literal (T_NormalWord _ l) = concatMap literal l
    literal (T_Literal _ str) = str
    literal _ = "str"

    isCommaSeparated str = "," `isSuffixOf` str || length (filter (== ',') str) > 1
checkCommarrays _ _ = return ()

-- |
-- >>> prop $ verify checkOrNeq "if [[ $lol -ne cow || $lol -ne foo ]]; then echo foo; fi"
-- >>> prop $ verify checkOrNeq "(( a!=lol || a!=foo ))"
-- >>> prop $ verify checkOrNeq "[ \"$a\" != lol || \"$a\" != foo ]"
-- >>> prop $ verifyNot checkOrNeq "[ a != $cow || b != $foo ]"
-- >>> prop $ verifyNot checkOrNeq "[[ $a != /home || $a != */public_html/* ]]"
--
-- This only catches the most idiomatic cases. Fixme?
checkOrNeq _ (TC_Or id typ op (TC_Binary _ _ op1 lhs1 rhs1 ) (TC_Binary _ _ op2 lhs2 rhs2))
    | lhs1 == lhs2 && (op1 == op2 && (op1 == "-ne" || op1 == "!=")) && not (any isGlob [rhs1,rhs2]) =
        warn id 2055 $ "You probably wanted " ++ (if typ == SingleBracket then "-a" else "&&") ++ " here."

checkOrNeq _ (TA_Binary id "||" (TA_Binary _ "!=" word1 _) (TA_Binary _ "!=" word2 _))
    | word1 == word2 =
        warn id 2056 "You probably wanted && here."
checkOrNeq _ _ = return ()


-- |
-- >>> prop $ verify checkValidCondOps "[[ a -xz b ]]"
-- >>> prop $ verify checkValidCondOps "[ -M a ]"
-- >>> prop $ verifyNot checkValidCondOps "[ 3 \\> 2 ]"
-- >>> prop $ verifyNot checkValidCondOps "[ 1 = 2 -a 3 -ge 4 ]"
-- >>> prop $ verifyNot checkValidCondOps "[[ ! -v foo ]]"
checkValidCondOps _ (TC_Binary id _ s _ _)
    | s `notElem` binaryTestOps =
        warn id 2057 "Unknown binary operator."
checkValidCondOps _ (TC_Unary id _ s _)
    | s `notElem`  unaryTestOps =
        warn id 2058 "Unknown unary operator."
checkValidCondOps _ _ = return ()

-- |
-- >>> prop $ verify checkUuoeVar "for f in $(echo $tmp); do echo lol; done"
-- >>> prop $ verify checkUuoeVar "date +`echo \"$format\"`"
-- >>> prop $ verifyNot checkUuoeVar "foo \"$(echo -e '\r')\""
-- >>> prop $ verifyNot checkUuoeVar "echo $tmp"
-- >>> prop $ verify checkUuoeVar "foo \"$(echo \"$(date) value:\" $value)\""
-- >>> prop $ verifyNot checkUuoeVar "foo \"$(echo files: *.png)\""
-- >>> prop $ verifyNot checkUuoeVar "foo $(echo $(bar))" -- covered by 2005
-- >>> prop $ verifyNot checkUuoeVar "#!/bin/sh\nz=$(echo)"
-- >>> prop $ verify checkUuoeVar "foo $(echo $(<file))"
checkUuoeVar _ p =
    case p of
        T_Backticked id [cmd] -> check id cmd
        T_DollarExpansion id [cmd] -> check id cmd
        _ -> return ()
  where
    couldBeOptimized f = case f of
        T_Glob {} -> False
        T_Extglob {} -> False
        T_BraceExpansion {} -> False
        T_NormalWord _ l -> all couldBeOptimized l
        T_DoubleQuoted _ l -> all couldBeOptimized l
        _ -> True

    check id (T_Pipeline _ _ [T_Redirecting _ _ c]) = warnForEcho id c
    check _ _ = return ()
    isCovered first rest = null rest && tokenIsJustCommandOutput first
    warnForEcho id = checkUnqualifiedCommand "echo" $ \_ vars ->
        case vars of
          (first:rest) ->
            unless (isCovered first rest || "-" `isPrefixOf` onlyLiteralString first) $
                when (all couldBeOptimized vars) $ style id 2116
                    "Useless echo? Instead of 'cmd $(echo foo)', just use 'cmd foo'."
          _ -> return ()


-- |
-- >>> prop $ verify checkTestRedirects "test 3 > 1"
-- >>> prop $ verifyNot checkTestRedirects "test 3 \\> 1"
-- >>> prop $ verify checkTestRedirects "/usr/bin/test $var > $foo"
-- >>> prop $ verifyNot checkTestRedirects "test 1 -eq 2 2> file"
checkTestRedirects _ (T_Redirecting id redirs cmd) | cmd `isCommand` "test" =
    mapM_ check redirs
  where
    check t =
        when (suspicious t) $
            warn (getId t) 2065 "This is interpreted as a shell file redirection, not a comparison."
    suspicious t = -- Ignore redirections of stderr because these are valid for squashing e.g. int errors,
        case t of  -- and >> and similar redirections because these are probably not comparisons.
            T_FdRedirect _ fd (T_IoFile _ op _) -> fd /= "2" && isComparison op
            _ -> False
    isComparison t =
        case t of
            T_Greater _ -> True
            T_Less _ -> True
            _ -> False
checkTestRedirects _ _ = return ()

-- |
-- >>> prop $ verify checkPS1Assignments "PS1='\\033[1;35m\\$ '"
-- >>> prop $ verify checkPS1Assignments "export PS1='\\033[1;35m\\$ '"
-- >>> prop $ verify checkPS1Assignments "PS1='\\h \\e[0m\\$ '"
-- >>> prop $ verify checkPS1Assignments "PS1=$'\\x1b[c '"
-- >>> prop $ verify checkPS1Assignments "PS1=$'\\e[3m; '"
-- >>> prop $ verify checkPS1Assignments "export PS1=$'\\e[3m; '"
-- >>> prop $ verifyNot checkPS1Assignments "PS1='\\[\\033[1;35m\\]\\$ '"
-- >>> prop $ verifyNot checkPS1Assignments "PS1='\\[\\e1m\\e[1m\\]\\$ '"
-- >>> prop $ verifyNot checkPS1Assignments "PS1='e033x1B'"
-- >>> prop $ verifyNot checkPS1Assignments "PS1='\\[\\e\\]'"
checkPS1Assignments _ (T_Assignment _ _ "PS1" _ word) = warnFor word
  where
    warnFor word =
        let contents = concat $ oversimplify word in
            when (containsUnescaped contents) $
                info (getId word) 2025 "Make sure all escape sequences are enclosed in \\[..\\] to prevent line wrapping issues"
    containsUnescaped s =
        let unenclosed = subRegex enclosedRegex s "" in
           isJust $ matchRegex escapeRegex unenclosed
    enclosedRegex = mkRegex "\\\\\\[.*\\\\\\]" -- FIXME: shouldn't be eager
    escapeRegex = mkRegex "\\\\x1[Bb]|\\\\e|\x1B|\\\\033"
checkPS1Assignments _ _ = return ()

<<<<<<< HEAD
prop_checkBackticks1 = verify checkBackticks "echo `foo`"
prop_checkBackticks2 = verifyNot checkBackticks "echo $(foo)"
prop_checkBackticks3 = verifyNot checkBackticks "echo `#inlined comment` foo"
checkBackticks params (T_Backticked id list) | not (null list) =
    addComment $
        makeCommentWithFix StyleC id 2006  "Use $(...) notation instead of legacy backticked `...`."
            (fixWith [replaceStart id params 1 "$(", replaceEnd id params 1 ")"])
=======
-- >>> prop $ verify checkBackticks "echo `foo`"
-- >>> prop $ verifyNot checkBackticks "echo $(foo)"
-- >>> prop $ verifyNot checkBackticks "echo `#inlined comment` foo"
checkBackticks _ (T_Backticked id list) | not (null list) =
    style id 2006 "Use $(...) notation instead of legacy backticked `...`."
>>>>>>> 75949fe5
checkBackticks _ _ = return ()

-- |
-- >>> prop $ verify checkIndirectExpansion "${foo$n}"
-- >>> prop $ verifyNot checkIndirectExpansion "${foo//$n/lol}"
-- >>> prop $ verify checkIndirectExpansion "${$#}"
-- >>> prop $ verify checkIndirectExpansion "${var${n}_$((i%2))}"
-- >>> prop $ verifyNot checkIndirectExpansion "${bar}"
checkIndirectExpansion _ (T_DollarBraced i (T_NormalWord _ contents)) =
    when (isIndirection contents) $
        err i 2082 "To expand via indirection, use arrays, ${!name} or (for sh only) eval."
  where
    isIndirection vars =
        let list = mapMaybe isIndirectionPart vars in
            not (null list) && and list
    isIndirectionPart t =
        case t of T_DollarExpansion _ _ ->  Just True
                  T_Backticked _ _ ->       Just True
                  T_DollarBraced _ _ ->     Just True
                  T_DollarArithmetic _ _ -> Just True
                  T_Literal _ s -> if all isVariableChar s
                                    then Nothing
                                    else Just False
                  _ -> Just False

checkIndirectExpansion _ _ = return ()

-- |
-- >>> prop $ verify checkInexplicablyUnquoted "echo 'var='value';'"
-- >>> prop $ verifyNot checkInexplicablyUnquoted "'foo'*"
-- >>> prop $ verifyNot checkInexplicablyUnquoted "wget --user-agent='something'"
-- >>> prop $ verify checkInexplicablyUnquoted "echo \"VALUES (\"id\")\""
-- >>> prop $ verifyNot checkInexplicablyUnquoted "\"$dir\"/\"$file\""
-- >>> prop $ verifyNot checkInexplicablyUnquoted "\"$dir\"some_stuff\"$file\""
-- >>> prop $ verifyNot checkInexplicablyUnquoted "${dir/\"foo\"/\"bar\"}"
-- >>> prop $ verifyNot checkInexplicablyUnquoted "  'foo'\\\n  'bar'"
checkInexplicablyUnquoted _ (T_NormalWord id tokens) = mapM_ check (tails tokens)
  where
    check (T_SingleQuoted _ _:T_Literal id str:_)
        | not (null str) && all isAlphaNum str =
        info id 2026 "This word is outside of quotes. Did you intend to 'nest '\"'single quotes'\"' instead'? "

    check (T_DoubleQuoted _ a:trapped:T_DoubleQuoted _ b:_) =
        case trapped of
            T_DollarExpansion id _ -> warnAboutExpansion id
            T_DollarBraced id _ -> warnAboutExpansion id
            T_Literal id s ->
                unless (quotesSingleThing a && quotesSingleThing b) $
                    warnAboutLiteral id
            _ -> return ()

    check _ = return ()

    -- If the surrounding quotes quote single things, like "$foo"_and_then_some_"$stuff",
    -- the quotes were probably intentional and harmless.
    quotesSingleThing x = case x of
        [T_DollarExpansion _ _] -> True
        [T_DollarBraced _ _] -> True
        [T_Backticked _ _] -> True
        _ -> False

    warnAboutExpansion id =
        warn id 2027 "The surrounding quotes actually unquote this. Remove or escape them."
    warnAboutLiteral id =
        warn id 2140 "Word is of the form \"A\"B\"C\" (B indicated). Did you mean \"ABC\" or \"A\\\"B\\\"C\"?"
checkInexplicablyUnquoted _ _ = return ()

-- |
-- >>> prop $ verify checkTildeInQuotes "var=\"~/out.txt\""
-- >>> prop $ verify checkTildeInQuotes "foo > '~/dir'"
-- >>> prop $ verifyNot checkTildeInQuotes "~/file"
-- >>> prop $ verifyNot checkTildeInQuotes "echo '/~foo/cow'"
-- >>> prop $ verifyNot checkTildeInQuotes "awk '$0 ~ /foo/'"
checkTildeInQuotes _ = check
  where
    verify id ('~':'/':_) = warn id 2088 "Tilde does not expand in quotes. Use $HOME."
    verify _ _ = return ()
    check (T_NormalWord _ (T_SingleQuoted id str:_)) =
        verify id str
    check (T_NormalWord _ (T_DoubleQuoted _ (T_Literal id str:_):_)) =
        verify id str
    check _ = return ()

-- >>> prop $ verify checkLonelyDotDash "./ file"
-- >>> prop $ verifyNot checkLonelyDotDash "./file"
checkLonelyDotDash _ t@(T_Redirecting id _ _)
    | isUnqualifiedCommand t "./" =
        err id 2083 "Don't add spaces after the slash in './file'."
checkLonelyDotDash _ _ = return ()


-- |
-- >>> prop $ verify checkSpuriousExec "exec foo; true"
-- >>> prop $ verify checkSpuriousExec "if a; then exec b; exec c; fi"
-- >>> prop $ verifyNot checkSpuriousExec "echo cow; exec foo"
-- >>> prop $ verifyNot checkSpuriousExec "if a; then exec b; fi"
-- >>> prop $ verifyNot checkSpuriousExec "exec > file; cmd"
-- >>> prop $ verify checkSpuriousExec "exec foo > file; cmd"
-- >>> prop $ verifyNot checkSpuriousExec "exec file; echo failed; exit 3"
-- >>> prop $ verifyNot checkSpuriousExec "exec {origout}>&1- >tmp.log 2>&1; bar"
checkSpuriousExec _ = doLists
  where
    doLists (T_Script _ _ cmds) = doList cmds
    doLists (T_BraceGroup _ cmds) = doList cmds
    doLists (T_WhileExpression _ _ cmds) = doList cmds
    doLists (T_UntilExpression _ _ cmds) = doList cmds
    doLists (T_ForIn _ _ _ cmds) = doList cmds
    doLists (T_ForArithmetic _ _ _ _ cmds) = doList cmds
    doLists (T_IfExpression _ thens elses) = do
        mapM_ (\(_, l) -> doList l) thens
        doList elses
    doLists _ = return ()

    stripCleanup = reverse . dropWhile cleanup . reverse
    cleanup (T_Pipeline _ _ [cmd]) =
        isCommandMatch cmd (`elem` ["echo", "exit"])
    cleanup _ = False

    doList = doList' . stripCleanup
    doList' t@(current:following:_) = do
        commentIfExec current
        doList (tail t)
    doList' _ = return ()

    commentIfExec (T_Pipeline id _ list) =
      mapM_ commentIfExec $ take 1 list
    commentIfExec (T_Redirecting _ _ f@(
      T_SimpleCommand id _ (cmd:arg:_))) =
        when (f `isUnqualifiedCommand` "exec") $
          warn id 2093
            "Remove \"exec \" if script should continue after this command."
    commentIfExec _ = return ()


-- |
-- >>> prop $ verify checkSpuriousExpansion "if $(true); then true; fi"
-- >>> prop $ verify checkSpuriousExpansion "while \"$(cmd)\"; do :; done"
-- >>> prop $ verifyNot checkSpuriousExpansion "$(cmd) --flag1 --flag2"
-- >>> prop $ verify checkSpuriousExpansion "$((i++))"
checkSpuriousExpansion _ (T_SimpleCommand _ _ [T_NormalWord _ [word]]) = check word
  where
    check word = case word of
        T_DollarExpansion id _ ->
            warn id 2091 "Remove surrounding $() to avoid executing output."
        T_Backticked id _ ->
            warn id 2092 "Remove backticks to avoid executing output."
        T_DollarArithmetic id _ ->
            err id 2084 "Remove '$' or use '_=$((expr))' to avoid executing output."
        T_DoubleQuoted id [subword] -> check subword
        _ -> return ()
checkSpuriousExpansion _ _ = return ()


-- |
-- >>> prop $ verify checkDollarBrackets "echo $[1+2]"
-- >>> prop $ verifyNot checkDollarBrackets "echo $((1+2))"
checkDollarBrackets _ (T_DollarBracket id _) =
    style id 2007 "Use $((..)) instead of deprecated $[..]"
checkDollarBrackets _ _ = return ()

-- |
-- >>> prop $ verify checkSshHereDoc "ssh host << foo\necho $PATH\nfoo"
-- >>> prop $ verifyNot checkSshHereDoc "ssh host << 'foo'\necho $PATH\nfoo"
checkSshHereDoc _ (T_Redirecting _ redirs cmd)
        | cmd `isCommand` "ssh" =
    mapM_ checkHereDoc redirs
  where
    hasVariables = mkRegex "[`$]"
    checkHereDoc (T_FdRedirect _ _ (T_HereDoc id _ Unquoted token tokens))
        | not (all isConstant tokens) =
        warn id 2087 $ "Quote '" ++ token ++ "' to make here document expansions happen on the server side rather than on the client."
    checkHereDoc _ = return ()
checkSshHereDoc _ _ = return ()

-- | Subshell detection.
--
-- >>> prop $ verifyTree     subshellAssignmentCheck "cat foo | while read bar; do a=$bar; done; echo \"$a\""
-- >>> prop $ verifyNotTree subshellAssignmentCheck "while read bar; do a=$bar; done < file; echo \"$a\""
-- >>> prop $ verifyTree    subshellAssignmentCheck "( A=foo; ); rm $A"
-- >>> prop $ verifyNotTree subshellAssignmentCheck "( A=foo; rm $A; )"
-- >>> prop $ verifyTree    subshellAssignmentCheck "cat foo | while read cow; do true; done; echo $cow;"
-- >>> prop $ verifyTree    subshellAssignmentCheck "( export lol=$(ls); ); echo $lol;"
-- >>> prop $ verifyTree    subshellAssignmentCheck "( typeset -a lol=a; ); echo $lol;"
-- >>> prop $ verifyTree    subshellAssignmentCheck "cmd | while read foo; do (( n++ )); done; echo \"$n lines\""
-- >>> prop $ verifyTree    subshellAssignmentCheck "n=3 & echo $((n++))"
-- >>> prop $ verifyTree    subshellAssignmentCheck "read n & n=foo$n"
-- >>> prop $ verifyTree    subshellAssignmentCheck "(( n <<= 3 )) & (( n |= 4 )) &"
-- >>> prop $ verifyTree subshellAssignmentCheck "cat /etc/passwd | while read line; do let n=n+1; done\necho $n"
-- >>> prop $ verifyTree subshellAssignmentCheck "cat /etc/passwd | while read line; do let ++n; done\necho $n"
-- >>> prop $ verifyTree subshellAssignmentCheck "#!/bin/bash\necho foo | read bar; echo $bar"
-- >>> prop $ verifyNotTree subshellAssignmentCheck "#!/bin/ksh93\necho foo | read bar; echo $bar"
-- >>> prop $ verifyNotTree subshellAssignmentCheck "#!/bin/ksh\ncat foo | while read bar; do a=$bar; done\necho \"$a\""
-- >>> prop $ verifyNotTree subshellAssignmentCheck "(set -e); echo $@"
-- >>> prop $ verifyNotTree subshellAssignmentCheck "foo=${ { bar=$(baz); } 2>&1; }; echo $foo $bar"
-- >>> prop $ verifyTree subshellAssignmentCheck "( exec {n}>&2; ); echo $n"
-- >>> prop $ verifyNotTree subshellAssignmentCheck "#!/bin/bash\nshopt -s lastpipe; echo a | read -r b; echo \"$b\""
subshellAssignmentCheck params t =
    let flow = variableFlow params
        check = findSubshelled flow [("oops",[])] Map.empty
    in execWriter check


findSubshelled [] _ _ = return ()
findSubshelled (Assignment x@(_, _, str, _):rest) ((reason,scope):lol) deadVars =
    findSubshelled rest ((reason, x:scope):lol) $ Map.insert str Alive deadVars
findSubshelled (Reference (_, readToken, str):rest) scopes deadVars = do
    unless (shouldIgnore str) $ case Map.findWithDefault Alive str deadVars of
        Alive -> return ()
        Dead writeToken reason -> do
                    info (getId writeToken) 2030 $ "Modification of " ++ str ++ " is local (to subshell caused by "++ reason ++")."
                    info (getId readToken) 2031 $ str ++ " was modified in a subshell. That change might be lost."
    findSubshelled rest scopes deadVars
  where
    shouldIgnore str =
        str `elem` ["@", "*", "IFS"]

findSubshelled (StackScope (SubshellScope reason):rest) scopes deadVars =
    findSubshelled rest ((reason,[]):scopes) deadVars

findSubshelled (StackScopeEnd:rest) ((reason, scope):oldScopes) deadVars =
    findSubshelled rest oldScopes $
        foldl (\m (_, token, var, _) ->
            Map.insert var (Dead token reason) m) deadVars scope


-- FIXME: This is a very strange way of doing it.
-- For each variable read/write, run a stateful function that emits
-- comments. The comments are collected and returned.
doVariableFlowAnalysis ::
    (Token -> Token -> String -> State t [v])
    -> (Token -> Token -> String -> DataType -> State t [v])
    -> t
    -> [StackData]
    -> [v]

doVariableFlowAnalysis readFunc writeFunc empty flow = evalState (
    foldM (\list x -> do { l <- doFlow x;  return $ l ++ list; }) [] flow
    ) empty
  where
    doFlow (Reference (base, token, name)) =
        readFunc base token name
    doFlow (Assignment (base, token, name, values)) =
        writeFunc base token name values
    doFlow _ = return []

<<<<<<< HEAD
---- Check whether variables could have spaces/globs
prop_checkSpacefulness1 = verifyTree checkSpacefulness "a='cow moo'; echo $a"
prop_checkSpacefulness2 = verifyNotTree checkSpacefulness "a='cow moo'; [[ $a ]]"
prop_checkSpacefulness3 = verifyNotTree checkSpacefulness "a='cow*.mp3'; echo \"$a\""
prop_checkSpacefulness4 = verifyTree checkSpacefulness "for f in *.mp3; do echo $f; done"
prop_checkSpacefulness4a= verifyNotTree checkSpacefulness "foo=3; foo=$(echo $foo)"
prop_checkSpacefulness5 = verifyTree checkSpacefulness "a='*'; b=$a; c=lol${b//foo/bar}; echo $c"
prop_checkSpacefulness6 = verifyTree checkSpacefulness "a=foo$(lol); echo $a"
prop_checkSpacefulness7 = verifyTree checkSpacefulness "a=foo\\ bar; rm $a"
prop_checkSpacefulness8 = verifyNotTree checkSpacefulness "a=foo\\ bar; a=foo; rm $a"
prop_checkSpacefulness10= verifyTree checkSpacefulness "rm $1"
prop_checkSpacefulness11= verifyTree checkSpacefulness "rm ${10//foo/bar}"
prop_checkSpacefulness12= verifyNotTree checkSpacefulness "(( $1 + 3 ))"
prop_checkSpacefulness13= verifyNotTree checkSpacefulness "if [[ $2 -gt 14 ]]; then true; fi"
prop_checkSpacefulness14= verifyNotTree checkSpacefulness "foo=$3 env"
prop_checkSpacefulness15= verifyNotTree checkSpacefulness "local foo=$1"
prop_checkSpacefulness16= verifyNotTree checkSpacefulness "declare foo=$1"
prop_checkSpacefulness17= verifyTree checkSpacefulness "echo foo=$1"
prop_checkSpacefulness18= verifyNotTree checkSpacefulness "$1 --flags"
prop_checkSpacefulness19= verifyTree checkSpacefulness "echo $PWD"
prop_checkSpacefulness20= verifyNotTree checkSpacefulness "n+='foo bar'"
prop_checkSpacefulness21= verifyNotTree checkSpacefulness "select foo in $bar; do true; done"
prop_checkSpacefulness22= verifyNotTree checkSpacefulness "echo $\"$1\""
prop_checkSpacefulness23= verifyNotTree checkSpacefulness "a=(1); echo ${a[@]}"
prop_checkSpacefulness24= verifyTree checkSpacefulness "a='a    b'; cat <<< $a"
prop_checkSpacefulness25= verifyTree checkSpacefulness "a='s/[0-9]//g'; sed $a"
prop_checkSpacefulness26= verifyTree checkSpacefulness "a='foo bar'; echo {1,2,$a}"
prop_checkSpacefulness27= verifyNotTree checkSpacefulness "echo ${a:+'foo'}"
prop_checkSpacefulness28= verifyNotTree checkSpacefulness "exec {n}>&1; echo $n"
prop_checkSpacefulness29= verifyNotTree checkSpacefulness "n=$(stuff); exec {n}>&-;"
prop_checkSpacefulness30= verifyTree checkSpacefulness "file='foo bar'; echo foo > $file;"
prop_checkSpacefulness31= verifyNotTree checkSpacefulness "echo \"`echo \\\"$1\\\"`\""
prop_checkSpacefulness32= verifyNotTree checkSpacefulness "var=$1; [ -v var ]"
prop_checkSpacefulness33= verifyTree checkSpacefulness "for file; do echo $file; done"
prop_checkSpacefulness34= verifyTree checkSpacefulness "declare foo$n=$1"
prop_checkSpacefulness35= verifyNotTree checkSpacefulness "echo ${1+\"$1\"}"
prop_checkSpacefulness36= verifyNotTree checkSpacefulness "arg=$#; echo $arg"
=======
-- | Check whether variables could have spaces/globs.
--
-- >>> prop $ verifyTree checkSpacefulness "a='cow moo'; echo $a"
-- >>> prop $ verifyNotTree checkSpacefulness "a='cow moo'; [[ $a ]]"
-- >>> prop $ verifyNotTree checkSpacefulness "a='cow*.mp3'; echo \"$a\""
-- >>> prop $ verifyTree checkSpacefulness "for f in *.mp3; do echo $f; done"
-- >>> prop $ verifyNotTree checkSpacefulness "foo=3; foo=$(echo $foo)"
-- >>> prop $ verifyTree checkSpacefulness "a='*'; b=$a; c=lol${b//foo/bar}; echo $c"
-- >>> prop $ verifyTree checkSpacefulness "a=foo$(lol); echo $a"
-- >>> prop $ verifyTree checkSpacefulness "a=foo\\ bar; rm $a"
-- >>> prop $ verifyNotTree checkSpacefulness "a=foo\\ bar; a=foo; rm $a"
-- >>> prop $ verifyTree checkSpacefulness "rm $1"
-- >>> prop $ verifyTree checkSpacefulness "rm ${10//foo/bar}"
-- >>> prop $ verifyNotTree checkSpacefulness "(( $1 + 3 ))"
-- >>> prop $ verifyNotTree checkSpacefulness "if [[ $2 -gt 14 ]]; then true; fi"
-- >>> prop $ verifyNotTree checkSpacefulness "foo=$3 env"
-- >>> prop $ verifyNotTree checkSpacefulness "local foo=$1"
-- >>> prop $ verifyNotTree checkSpacefulness "declare foo=$1"
-- >>> prop $ verifyTree checkSpacefulness "echo foo=$1"
-- >>> prop $ verifyNotTree checkSpacefulness "$1 --flags"
-- >>> prop $ verifyTree checkSpacefulness "echo $PWD"
-- >>> prop $ verifyNotTree checkSpacefulness "n+='foo bar'"
-- >>> prop $ verifyNotTree checkSpacefulness "select foo in $bar; do true; done"
-- >>> prop $ verifyNotTree checkSpacefulness "echo $\"$1\""
-- >>> prop $ verifyNotTree checkSpacefulness "a=(1); echo ${a[@]}"
-- >>> prop $ verifyTree checkSpacefulness "a='a    b'; cat <<< $a"
-- >>> prop $ verifyTree checkSpacefulness "a='s/[0-9]//g'; sed $a"
-- >>> prop $ verifyTree checkSpacefulness "a='foo bar'; echo {1,2,$a}"
-- >>> prop $ verifyNotTree checkSpacefulness "echo ${a:+'foo'}"
-- >>> prop $ verifyNotTree checkSpacefulness "exec {n}>&1; echo $n"
-- >>> prop $ verifyNotTree checkSpacefulness "n=$(stuff); exec {n}>&-;"
-- >>> prop $ verifyTree checkSpacefulness "file='foo bar'; echo foo > $file;"
-- >>> prop $ verifyNotTree checkSpacefulness "echo \"`echo \\\"$1\\\"`\""
-- >>> prop $ verifyNotTree checkSpacefulness "var=$1; [ -v var ]"
-- >>> prop $ verifyTree checkSpacefulness "for file; do echo $file; done"
-- >>> prop $ verifyTree checkSpacefulness "declare foo$n=$1"
-- >>> prop $ verifyNotTree checkSpacefulness "echo ${1+\"$1\"}"
>>>>>>> 75949fe5

checkSpacefulness params t =
    doVariableFlowAnalysis readF writeF (Map.fromList defaults) (variableFlow params)
  where
    defaults = zip variablesWithoutSpaces (repeat False)

    hasSpaces name = do
        map <- get
        return $ Map.findWithDefault True name map

    setSpaces name bool =
        modify $ Map.insert name bool

    readF _ token name = do
        spaces <- hasSpaces name
        return [warning |
                  isExpansion token && spaces
                  && not (isArrayExpansion token) -- There's another warning for this
                  && not (isCountingReference token)
                  && not (isQuoteFree parents token)
                  && not (isQuotedAlternativeReference token)
                  && not (usedAsCommandName parents token)]
      where
        warning =
            if isDefaultAssignment (parentMap params) token
            then
                makeComment InfoC (getId token) 2223
                    "This default assignment may cause DoS due to globbing. Quote it."
            else
                makeCommentWithFix InfoC (getId token) 2086
                    "Double quote to prevent globbing and word splitting." (surroundWidth (getId token) params "\"")
                -- makeComment InfoC (getId token) 2086
                --     "Double quote to prevent globbing and word splitting."

    writeF _ _ name (DataString SourceExternal) = setSpaces name True >> return []
    writeF _ _ name (DataString SourceInteger) = setSpaces name False >> return []

    writeF _ _ name (DataString (SourceFrom vals)) = do
        map <- get
        setSpaces name
            (isSpacefulWord (\x -> Map.findWithDefault True x map) vals)
        return []

    writeF _ _ _ _ = return []

    parents = parentMap params

    isExpansion t =
        case t of
            (T_DollarBraced _ _ ) -> True
            _ -> False

    isSpacefulWord :: (String -> Bool) -> [Token] -> Bool
    isSpacefulWord f = any (isSpaceful f)
    isSpaceful :: (String -> Bool) -> Token -> Bool
    isSpaceful spacefulF x =
        case x of
          T_DollarExpansion _ _ -> True
          T_Backticked _ _ -> True
          T_Glob _ _         -> True
          T_Extglob {}       -> True
          T_Literal _ s      -> s `containsAny` globspace
          T_SingleQuoted _ s -> s `containsAny` globspace
          T_DollarBraced _ _ -> spacefulF $ getBracedReference $ bracedString x
          T_NormalWord _ w   -> isSpacefulWord spacefulF w
          T_DoubleQuoted _ w -> isSpacefulWord spacefulF w
          _ -> False
      where
        globspace = "*?[] \t\n"
        containsAny s = any (`elem` s)

    isDefaultAssignment parents token =
        let modifier = getBracedModifier $ bracedString token in
            isExpansion token
            && any (`isPrefixOf` modifier) ["=", ":="]
            && isParamTo parents ":" token

-- |
-- >>> prop $ verifyTree checkQuotesInLiterals "param='--foo=\"bar\"'; app $param"
-- >>> prop $ verifyTree checkQuotesInLiterals "param=\"--foo='lolbar'\"; app $param"
-- >>> prop $ verifyNotTree checkQuotesInLiterals "param='--foo=\"bar\"'; app \"$param\""
-- >>> prop $ verifyNotTree checkQuotesInLiterals "param=('--foo='); app \"${param[@]}\""
-- >>> prop $ verifyNotTree checkQuotesInLiterals "param=\"don't bother with this one\"; app $param"
-- >>> prop $ verifyNotTree checkQuotesInLiterals "param=\"--foo='lolbar'\"; eval app $param"
-- >>> prop $ verifyTree checkQuotesInLiterals "param='my\\ file'; cmd=\"rm $param\"; $cmd"
-- >>> prop $ verifyNotTree checkQuotesInLiterals "param='my\\ file'; cmd=\"rm ${#param}\"; $cmd"
-- >>> prop $ verifyTree checkQuotesInLiterals "param='my\\ file'; rm $param"
-- >>> prop $ verifyTree checkQuotesInLiterals "param=\"/foo/'bar baz'/etc\"; rm $param"
-- >>> prop $ verifyNotTree checkQuotesInLiterals "param=\"/foo/'bar baz'/etc\"; rm ${#param}"
checkQuotesInLiterals params t =
    doVariableFlowAnalysis readF writeF Map.empty (variableFlow params)
  where
    getQuotes name = fmap (Map.lookup name) get
    setQuotes name ref = modify $ Map.insert name ref
    deleteQuotes = modify . Map.delete
    parents = parentMap params
    quoteRegex = mkRegex "\"|([/= ]|^)'|'( |$)|\\\\ "
    containsQuotes s = s `matches` quoteRegex

    writeF _ _ name (DataString (SourceFrom values)) = do
        quoteMap <- get
        let quotedVars = msum $ map (forToken quoteMap) values
        case quotedVars of
            Nothing -> deleteQuotes name
            Just x -> setQuotes name x
        return []
    writeF _ _ _ _ = return []

    forToken map (T_DollarBraced id t) =
        -- skip getBracedReference here to avoid false positives on PE
        Map.lookup (concat . oversimplify $ t) map
    forToken quoteMap (T_DoubleQuoted id tokens) =
        msum $ map (forToken quoteMap) tokens
    forToken quoteMap (T_NormalWord id tokens) =
        msum $ map (forToken quoteMap) tokens
    forToken _ t =
        if containsQuotes (concat $ oversimplify t)
        then return $ getId t
        else Nothing

    squashesQuotes t =
        case t of
            T_DollarBraced id _ -> "#" `isPrefixOf` bracedString t
            _ -> False

    readF _ expr name = do
        assignment <- getQuotes name
        return
          (if isJust assignment
              && not (isParamTo parents "eval" expr)
              && not (isQuoteFree parents expr)
              && not (squashesQuotes expr)
              then [
                  makeComment WarningC (fromJust assignment) 2089
                      "Quotes/backslashes will be treated literally. Use an array.",
                  makeComment WarningC (getId expr) 2090
                      "Quotes/backslashes in this variable will not be respected."
                ]
              else [])


-- |
-- >>> prop $ verifyTree checkFunctionsUsedExternally "foo() { :; }; sudo foo"
-- >>> prop $ verifyTree checkFunctionsUsedExternally "alias f='a'; xargs -n 1 f"
-- >>> prop $ verifyNotTree checkFunctionsUsedExternally "f() { :; }; echo f"
-- >>> prop $ verifyNotTree checkFunctionsUsedExternally "foo() { :; }; sudo \"foo\""
checkFunctionsUsedExternally params t =
    runNodeAnalysis checkCommand params t
  where
    invokingCmds = [
        "chroot",
        "find",
        "screen",
        "ssh",
        "su",
        "sudo",
        "xargs"
        ]
    checkCommand _ t@(T_SimpleCommand _ _ (cmd:args)) =
        let name = fromMaybe "" $ getCommandBasename t in
          when (name `elem` invokingCmds) $
            mapM_ (checkArg name) args
    checkCommand _ _ = return ()

    analyse f t = execState (doAnalysis f t) []
    functions = Map.fromList $ analyse findFunctions t
    findFunctions (T_Function id _ _ name _) = modify ((name, id):)
    findFunctions t@(T_SimpleCommand id _ (_:args))
        | t `isUnqualifiedCommand` "alias" = mapM_ getAlias args
    findFunctions _ = return ()
    getAlias arg =
        let string = concat $ oversimplify arg
        in when ('=' `elem` string) $
            modify ((takeWhile (/= '=') string, getId arg):)
    checkArg cmd arg = potentially $ do
        literalArg <- getUnquotedLiteral arg  -- only consider unquoted literals
        definitionId <- Map.lookup literalArg functions
        return $ do
            warn (getId arg) 2033
              "Shell functions can't be passed to external commands."
            info definitionId 2032 $
              "Use own script or sh -c '..' to run this from " ++ cmd ++ "."

-- |
-- >>> prop $ verifyNotTree checkUnusedAssignments "var=foo; echo $var"
-- >>> prop $ verifyTree checkUnusedAssignments "var=foo; echo $bar"
-- >>> prop $ verifyNotTree checkUnusedAssignments "var=foo; export var;"
-- >>> prop $ verifyTree checkUnusedAssignments "for f in *; do echo '$f'; done"
-- >>> prop $ verifyTree checkUnusedAssignments "local i=0"
-- >>> prop $ verifyNotTree checkUnusedAssignments "read lol; echo $lol"
-- >>> prop $ verifyNotTree checkUnusedAssignments "var=4; (( var++ ))"
-- >>> prop $ verifyNotTree checkUnusedAssignments "var=2; $((var))"
-- >>> prop $ verifyTree checkUnusedAssignments "var=2; var=3;"
-- >>> prop $ verifyNotTree checkUnusedAssignments "read ''"
-- >>> prop $ verifyNotTree checkUnusedAssignments "read -p 'test: '"
-- >>> prop $ verifyNotTree checkUnusedAssignments "bar=5; export foo[$bar]=3"
-- >>> prop $ verifyNotTree checkUnusedAssignments "read foo; echo ${!foo}"
-- >>> prop $ verifyNotTree checkUnusedAssignments "x=(1); (( x[0] ))"
-- >>> prop $ verifyNotTree checkUnusedAssignments "x=(1); n=0; echo ${x[n]}"
-- >>> prop $ verifyNotTree checkUnusedAssignments "x=(1); n=0; (( x[n] ))"
-- >>> prop $ verifyNotTree checkUnusedAssignments "foo=5; declare -x foo"
-- >>> prop $ verifyNotTree checkUnusedAssignments "read -i 'foo' -e -p 'Input: ' bar; $bar;"
-- >>> prop $ verifyNotTree checkUnusedAssignments "a=1; arr=( [$a]=42 ); echo \"${arr[@]}\""
-- >>> prop $ verifyNotTree checkUnusedAssignments "a=1; let b=a+1; echo $b"
-- >>> prop $ verifyNotTree checkUnusedAssignments "a=1; PS1='$a'"
-- >>> prop $ verifyNotTree checkUnusedAssignments "a=1; trap 'echo $a' INT"
-- >>> prop $ verifyNotTree checkUnusedAssignments "a=1; [ -v a ]"
-- >>> prop $ verifyNotTree checkUnusedAssignments "a=1; [ -R a ]"
-- >>> prop $ verifyNotTree checkUnusedAssignments "mapfile -C a b; echo ${b[@]}"
-- >>> prop $ verifyNotTree checkUnusedAssignments "readarray foo; echo ${foo[@]}"
-- >>> prop $ verifyNotTree checkUnusedAssignments "declare -F foo"
-- >>> prop $ verifyTree checkUnusedAssignments "var=3; [ var -eq 3 ]"
-- >>> prop $ verifyNotTree checkUnusedAssignments "var=3; [[ var -eq 3 ]]"
-- >>> prop $ verifyNotTree checkUnusedAssignments "var=(a b); declare -p var"
-- >>> prop $ verifyTree checkUnusedAssignments "let a=1"
-- >>> prop $ verifyTree checkUnusedAssignments "let 'a=1'"
-- >>> prop $ verifyTree checkUnusedAssignments "let a=b=c; echo $a"
-- >>> prop $ verifyNotTree checkUnusedAssignments "a=foo; [[ foo =~ ^{$a}$ ]]"
-- >>> prop $ verifyNotTree checkUnusedAssignments "foo=1; (( t = foo )); echo $t"
-- >>> prop $ verifyNotTree checkUnusedAssignments "a=foo; b=2; echo ${a:b}"
-- >>> prop $ verifyNotTree checkUnusedAssignments "if [[ -v foo ]]; then true; fi"
-- >>> prop $ verifyNotTree checkUnusedAssignments "fd=2; exec {fd}>&-"
-- >>> prop $ verifyTree checkUnusedAssignments "(( a=42 ))"
-- >>> prop $ verifyNotTree checkUnusedAssignments "declare -x -f foo"
-- >>> prop $ verifyNotTree checkUnusedAssignments "arr=(1 2); num=2; echo \"${arr[@]:num}\""
checkUnusedAssignments params t = execWriter (mapM_ warnFor unused)
  where
    flow = variableFlow params
    references = foldl (flip ($)) defaultMap (map insertRef flow)
    insertRef (Reference (base, token, name)) =
        Map.insert (stripSuffix name) ()
    insertRef _ = id

    assignments = foldl (flip ($)) Map.empty (map insertAssignment flow)
    insertAssignment (Assignment (_, token, name, _)) | isVariableName name =
        Map.insert name token
    insertAssignment _ = id

    unused = Map.assocs $ Map.difference assignments references

    warnFor (name, token) =
        warn (getId token) 2034 $
            name ++ " appears unused. Verify use (or export if used externally)."

    stripSuffix = takeWhile isVariableChar
    defaultMap = Map.fromList $ zip internalVariables $ repeat ()

<<<<<<< HEAD
prop_checkUnassignedReferences1 = verifyTree checkUnassignedReferences "echo $foo"
prop_checkUnassignedReferences2 = verifyNotTree checkUnassignedReferences "foo=hello; echo $foo"
prop_checkUnassignedReferences3 = verifyTree checkUnassignedReferences "MY_VALUE=3; echo $MYVALUE"
prop_checkUnassignedReferences4 = verifyNotTree checkUnassignedReferences "RANDOM2=foo; echo $RANDOM"
prop_checkUnassignedReferences5 = verifyNotTree checkUnassignedReferences "declare -A foo=([bar]=baz); echo ${foo[bar]}"
prop_checkUnassignedReferences6 = verifyNotTree checkUnassignedReferences "foo=..; echo ${foo-bar}"
prop_checkUnassignedReferences7 = verifyNotTree checkUnassignedReferences "getopts ':h' foo; echo $foo"
prop_checkUnassignedReferences8 = verifyNotTree checkUnassignedReferences "let 'foo = 1'; echo $foo"
prop_checkUnassignedReferences9 = verifyNotTree checkUnassignedReferences "echo ${foo-bar}"
prop_checkUnassignedReferences10= verifyNotTree checkUnassignedReferences "echo ${foo:?}"
prop_checkUnassignedReferences11= verifyNotTree checkUnassignedReferences "declare -A foo; echo \"${foo[@]}\""
prop_checkUnassignedReferences12= verifyNotTree checkUnassignedReferences "typeset -a foo; echo \"${foo[@]}\""
prop_checkUnassignedReferences13= verifyNotTree checkUnassignedReferences "f() { local foo; echo $foo; }"
prop_checkUnassignedReferences14= verifyNotTree checkUnassignedReferences "foo=; echo $foo"
prop_checkUnassignedReferences15= verifyNotTree checkUnassignedReferences "f() { true; }; export -f f"
prop_checkUnassignedReferences16= verifyNotTree checkUnassignedReferences "declare -A foo=( [a b]=bar ); echo ${foo[a b]}"
prop_checkUnassignedReferences17= verifyNotTree checkUnassignedReferences "USERS=foo; echo $USER"
prop_checkUnassignedReferences18= verifyNotTree checkUnassignedReferences "FOOBAR=42; export FOOBAR="
prop_checkUnassignedReferences19= verifyNotTree checkUnassignedReferences "readonly foo=bar; echo $foo"
prop_checkUnassignedReferences20= verifyNotTree checkUnassignedReferences "printf -v foo bar; echo $foo"
prop_checkUnassignedReferences21= verifyTree checkUnassignedReferences "echo ${#foo}"
prop_checkUnassignedReferences22= verifyNotTree checkUnassignedReferences "echo ${!os*}"
prop_checkUnassignedReferences23= verifyTree checkUnassignedReferences "declare -a foo; foo[bar]=42;"
prop_checkUnassignedReferences24= verifyNotTree checkUnassignedReferences "declare -A foo; foo[bar]=42;"
prop_checkUnassignedReferences25= verifyNotTree checkUnassignedReferences "declare -A foo=(); foo[bar]=42;"
prop_checkUnassignedReferences26= verifyNotTree checkUnassignedReferences "a::b() { foo; }; readonly -f a::b"
prop_checkUnassignedReferences27= verifyNotTree checkUnassignedReferences ": ${foo:=bar}"
prop_checkUnassignedReferences28= verifyNotTree checkUnassignedReferences "#!/bin/ksh\necho \"${.sh.version}\"\n"
prop_checkUnassignedReferences29= verifyNotTree checkUnassignedReferences "if [[ -v foo ]]; then echo $foo; fi"
prop_checkUnassignedReferences30= verifyNotTree checkUnassignedReferences "if [[ -v foo[3] ]]; then echo ${foo[3]}; fi"
prop_checkUnassignedReferences31= verifyNotTree checkUnassignedReferences "X=1; if [[ -v foo[$X+42] ]]; then echo ${foo[$X+42]}; fi"
prop_checkUnassignedReferences32= verifyNotTree checkUnassignedReferences "if [[ -v \"foo[1]\" ]]; then echo ${foo[@]}; fi"
prop_checkUnassignedReferences33= verifyNotTree checkUnassignedReferences "f() { local -A foo; echo \"${foo[@]}\"; }"
prop_checkUnassignedReferences34= verifyNotTree checkUnassignedReferences "declare -A foo; (( foo[bar] ))"
prop_checkUnassignedReferences35= verifyNotTree checkUnassignedReferences "echo ${arr[foo-bar]:?fail}"
prop_checkUnassignedReferences36= verifyNotTree checkUnassignedReferences "read -a foo -r <<<\"foo bar\"; echo \"$foo\""
=======
-- |
-- >>> prop $ verifyTree checkUnassignedReferences "echo $foo"
-- >>> prop $ verifyNotTree checkUnassignedReferences "foo=hello; echo $foo"
-- >>> prop $ verifyTree checkUnassignedReferences "MY_VALUE=3; echo $MYVALUE"
-- >>> prop $ verifyNotTree checkUnassignedReferences "RANDOM2=foo; echo $RANDOM"
-- >>> prop $ verifyNotTree checkUnassignedReferences "declare -A foo=([bar]=baz); echo ${foo[bar]}"
-- >>> prop $ verifyNotTree checkUnassignedReferences "foo=..; echo ${foo-bar}"
-- >>> prop $ verifyNotTree checkUnassignedReferences "getopts ':h' foo; echo $foo"
-- >>> prop $ verifyNotTree checkUnassignedReferences "let 'foo = 1'; echo $foo"
-- >>> prop $ verifyNotTree checkUnassignedReferences "echo ${foo-bar}"
-- >>> prop $ verifyNotTree checkUnassignedReferences "echo ${foo:?}"
-- >>> prop $ verifyNotTree checkUnassignedReferences "declare -A foo; echo \"${foo[@]}\""
-- >>> prop $ verifyNotTree checkUnassignedReferences "typeset -a foo; echo \"${foo[@]}\""
-- >>> prop $ verifyNotTree checkUnassignedReferences "f() { local foo; echo $foo; }"
-- >>> prop $ verifyNotTree checkUnassignedReferences "foo=; echo $foo"
-- >>> prop $ verifyNotTree checkUnassignedReferences "f() { true; }; export -f f"
-- >>> prop $ verifyNotTree checkUnassignedReferences "declare -A foo=( [a b]=bar ); echo ${foo[a b]}"
-- >>> prop $ verifyNotTree checkUnassignedReferences "USERS=foo; echo $USER"
-- >>> prop $ verifyNotTree checkUnassignedReferences "FOOBAR=42; export FOOBAR="
-- >>> prop $ verifyNotTree checkUnassignedReferences "readonly foo=bar; echo $foo"
-- >>> prop $ verifyNotTree checkUnassignedReferences "printf -v foo bar; echo $foo"
-- >>> prop $ verifyTree checkUnassignedReferences "echo ${#foo}"
-- >>> prop $ verifyNotTree checkUnassignedReferences "echo ${!os*}"
-- >>> prop $ verifyTree checkUnassignedReferences "declare -a foo; foo[bar]=42;"
-- >>> prop $ verifyNotTree checkUnassignedReferences "declare -A foo; foo[bar]=42;"
-- >>> prop $ verifyNotTree checkUnassignedReferences "declare -A foo=(); foo[bar]=42;"
-- >>> prop $ verifyNotTree checkUnassignedReferences "a::b() { foo; }; readonly -f a::b"
-- >>> prop $ verifyNotTree checkUnassignedReferences ": ${foo:=bar}"
-- >>> prop $ verifyNotTree checkUnassignedReferences "#!/bin/ksh\necho \"${.sh.version}\"\n"
-- >>> prop $ verifyNotTree checkUnassignedReferences "if [[ -v foo ]]; then echo $foo; fi"
-- >>> prop $ verifyNotTree checkUnassignedReferences "if [[ -v foo[3] ]]; then echo ${foo[3]}; fi"
-- >>> prop $ verifyNotTree checkUnassignedReferences "X=1; if [[ -v foo[$X+42] ]]; then echo ${foo[$X+42]}; fi"
-- >>> prop $ verifyNotTree checkUnassignedReferences "if [[ -v \"foo[1]\" ]]; then echo ${foo[@]}; fi"
-- >>> prop $ verifyNotTree checkUnassignedReferences "f() { local -A foo; echo \"${foo[@]}\"; }"
-- >>> prop $ verifyNotTree checkUnassignedReferences "declare -A foo; (( foo[bar] ))"
-- >>> prop $ verifyNotTree checkUnassignedReferences "echo ${arr[foo-bar]:?fail}"
>>>>>>> 75949fe5
checkUnassignedReferences params t = warnings
  where
    (readMap, writeMap) = execState (mapM tally $ variableFlow params) (Map.empty, Map.empty)
    defaultAssigned = Map.fromList $ map (\a -> (a, ())) $ filter (not . null) internalVariables

    tally (Assignment (_, _, name, _))  =
        modify (\(read, written) -> (read, Map.insert name () written))
    tally (Reference (_, place, name)) =
        modify (\(read, written) -> (Map.insertWith (const id) name place read, written))
    tally _ = return ()

    unassigned = Map.toList $ Map.difference (Map.difference readMap writeMap) defaultAssigned
    writtenVars = filter isVariableName $ Map.keys writeMap

    getBestMatch var = do
        (match, score) <- listToMaybe best
        guard $ goodMatch var match score
        return match
      where
        matches = map (\x -> (x, match var x)) writtenVars
        best = sortBy (comparing snd) matches
        goodMatch var match score =
            let l = length match in
                l > 3 && score <= 1
                || l > 7 && score <= 2

    isLocal = any isLower

    warningForGlobals var place = do
        match <- getBestMatch var
        return $ warn (getId place) 2153 $
            "Possible misspelling: " ++ var ++ " may not be assigned, but " ++ match ++ " is."

    warningForLocals var place =
        return $ warn (getId place) 2154 $
            var ++ " is referenced but not assigned" ++ optionalTip ++ "."
      where
        optionalTip =
            if var `elem` commonCommands
            then " (for output from commands, use \"$(" ++ var ++ " ..." ++ ")\" )"
            else fromMaybe "" $ do
                    match <- getBestMatch var
                    return $ " (did you mean '" ++ match ++ "'?)"

    warningFor var place = do
        guard . not $ isInArray var place || isGuarded place
        (if isLocal var then warningForLocals else warningForGlobals) var place

    warnings = execWriter . sequence $ mapMaybe (uncurry warningFor) unassigned

    -- Due to parsing, foo=( [bar]=baz ) parses 'bar' as a reference even for assoc arrays.
    -- Similarly, ${foo[bar baz]} may not be referencing bar/baz. Just skip these.
    isInArray var t = any isArray $ getPath (parentMap params) t
      where
        isArray T_Array {} = True
        isArray b@(T_DollarBraced _ _) | var /= getBracedReference (bracedString b) = True
        isArray _ = False

    isGuarded (T_DollarBraced _ v) =
        rest `matches` guardRegex
      where
        name = concat $ oversimplify v
        rest = dropWhile isVariableChar $ dropWhile (`elem` "#!") name
    isGuarded _ = False
    --  :? or :- with optional array index and colon
    guardRegex = mkRegex "^(\\[.*\\])?:?[-?]"

    match var candidate =
        if var /= candidate && map toLower var == map toLower candidate
        then 1
        else dist var candidate


-- |
-- >>> prop $ verify checkGlobsAsOptions "rm *.txt"
-- >>> prop $ verify checkGlobsAsOptions "ls ??.*"
-- >>> prop $ verifyNot checkGlobsAsOptions "rm -- *.txt"
-- >>> prop $ verifyNot checkGlobsAsOptions "*.txt"
checkGlobsAsOptions _ (T_SimpleCommand _ _ args) =
    mapM_ check $ takeWhile (not . isEndOfArgs) (drop 1 args)
  where
    check v@(T_NormalWord _ (T_Glob id s:_)) | s == "*" || s == "?" =
        info id 2035 "Use ./*glob* or -- *glob* so names with dashes won't become options."
    check _ = return ()

    isEndOfArgs t =
        case concat $ oversimplify t of
            "--" -> True
            ":::" -> True
            "::::" -> True
            _ -> False

checkGlobsAsOptions _ _ = return ()


-- |
-- >>> prop $ verify checkWhileReadPitfalls "while read foo; do ssh $foo uptime; done < file"
-- >>> prop $ verifyNot checkWhileReadPitfalls "while read -u 3 foo; do ssh $foo uptime; done 3< file"
-- >>> prop $ verifyNot checkWhileReadPitfalls "while true; do ssh host uptime; done"
-- >>> prop $ verifyNot checkWhileReadPitfalls "while read foo; do ssh $foo hostname < /dev/null; done"
-- >>> prop $ verifyNot checkWhileReadPitfalls "while read foo; do echo ls | ssh $foo; done"
-- >>> prop $ verifyNot checkWhileReadPitfalls "while read foo <&3; do ssh $foo; done 3< foo"
-- >>> prop $ verify checkWhileReadPitfalls "while read foo; do if true; then ssh $foo uptime; fi; done < file"
-- >>> prop $ verifyNot checkWhileReadPitfalls "while read foo; do ssh -n $foo uptime; done < file"

checkWhileReadPitfalls _ (T_WhileExpression id [command] contents)
        | isStdinReadCommand command =
    mapM_ checkMuncher contents
  where
    munchers = [ "ssh", "ffmpeg", "mplayer", "HandBrakeCLI" ]
    preventionFlags = ["n", "noconsolecontrols" ]

    isStdinReadCommand (T_Pipeline _ _ [T_Redirecting id redirs cmd]) =
        let plaintext = oversimplify cmd
        in head (plaintext ++ [""]) == "read"
            && ("-u" `notElem` plaintext)
            && all (not . stdinRedirect) redirs
    isStdinReadCommand _ = False

    checkMuncher (T_Pipeline _ _ (T_Redirecting _ redirs cmd:_)) | not $ any stdinRedirect redirs =
        case cmd of
            (T_IfExpression _ thens elses) ->
              mapM_ checkMuncher . concat $ map fst thens ++ map snd thens ++ [elses]

            _ -> potentially $ do
                name <- getCommandBasename cmd
                guard $ name `elem` munchers

                -- Sloppily check if the command has a flag to prevent eating stdin.
                let flags = getAllFlags cmd
                guard . not $ any (`elem` preventionFlags) $ map snd flags
                return $ do
                    info id 2095 $
                        name ++ " may swallow stdin, preventing this loop from working properly."
                    warn (getId cmd) 2095 $
                        "Add < /dev/null to prevent " ++ name ++ " from swallowing stdin."
    checkMuncher _ = return ()

    stdinRedirect (T_FdRedirect _ fd _)
        | fd == "" || fd == "0" = True
    stdinRedirect _ = False
checkWhileReadPitfalls _ _ = return ()


-- |
-- >>> prop $ verify checkPrefixAssignmentReference "var=foo echo $var"
-- >>> prop $ verifyNot checkPrefixAssignmentReference "var=$(echo $var) cmd"
checkPrefixAssignmentReference params t@(T_DollarBraced id value) =
    check path
  where
    name = getBracedReference $ bracedString t
    path = getPath (parentMap params) t
    idPath = map getId path

    check [] = return ()
    check (t:rest) =
        case t of
            T_SimpleCommand _ vars (_:_) -> mapM_ checkVar vars
            _ -> check rest
    checkVar (T_Assignment aId mode aName [] value) |
            aName == name && (aId `notElem` idPath) = do
        warn aId 2097 "This assignment is only seen by the forked process."
        warn id 2098 "This expansion will not see the mentioned assignment."
    checkVar _ = return ()

checkPrefixAssignmentReference _ _ = return ()

-- |
-- >>> prop $ verify checkCharRangeGlob "ls *[:digit:].jpg"
-- >>> prop $ verifyNot checkCharRangeGlob "ls *[[:digit:]].jpg"
-- >>> prop $ verify checkCharRangeGlob "ls [10-15]"
-- >>> prop $ verifyNot checkCharRangeGlob "ls [a-zA-Z]"
-- >>> prop $ verifyNot checkCharRangeGlob "tr -d [a-zA-Z]" -- tr has 2060
checkCharRangeGlob p t@(T_Glob id str) |
  isCharClass str && not (isParamTo (parentMap p) "tr" t) =
    if ":" `isPrefixOf` contents
        && ":" `isSuffixOf` contents
        && contents /= ":"
    then warn id 2101 "Named class needs outer [], e.g. [[:digit:]]."
    else
        when ('[' `notElem` contents && hasDupes) $
            info id 2102 "Ranges can only match single chars (mentioned due to duplicates)."
  where
    isCharClass str = "[" `isPrefixOf` str && "]" `isSuffixOf` str
    contents = drop 1 . take (length str - 1) $ str
    hasDupes = any (>1) . map length . group . sort . filter (/= '-') $ contents
checkCharRangeGlob _ _ = return ()



<<<<<<< HEAD
prop_checkCdAndBack1 = verify checkCdAndBack "for f in *; do cd $f; git pull; cd ..; done"
prop_checkCdAndBack2 = verifyNot checkCdAndBack "for f in *; do cd $f || continue; git pull; cd ..; done"
prop_checkCdAndBack3 = verifyNot checkCdAndBack "while [[ $PWD != / ]]; do cd ..; done"
prop_checkCdAndBack4 = verify checkCdAndBack "cd $tmp; foo; cd -"
prop_checkCdAndBack5 = verifyNot checkCdAndBack "cd ..; foo; cd .."
=======
-- |
-- >>> prop $ verify checkCdAndBack "for f in *; do cd $f; git pull; cd ..; done"
-- >>> prop $ verifyNot checkCdAndBack "for f in *; do cd $f || continue; git pull; cd ..; done"
-- >>> prop $ verifyNot checkCdAndBack "while [[ $PWD != / ]]; do cd ..; done"
-- >>> prop $ verify checkCdAndBack "cd $tmp; foo; cd -"
>>>>>>> 75949fe5
checkCdAndBack params = doLists
  where
    shell = shellType params
    doLists (T_ForIn _ _ _ cmds) = doList cmds
    doLists (T_ForArithmetic _ _ _ _ cmds) = doList cmds
    doLists (T_WhileExpression _ _ cmds) = doList cmds
    doLists (T_UntilExpression _ _ cmds) = doList cmds
    doLists (T_Script _ _ cmds) = doList cmds
    doLists (T_IfExpression _ thens elses) = do
        mapM_ (\(_, l) -> doList l) thens
        doList elses
    doLists _ = return ()

    isCdRevert t =
        case oversimplify t of
            ["cd", p] -> p `elem` ["..", "-"]
            _ -> False

    getCmd (T_Annotation id _ x) = getCmd x
    getCmd (T_Pipeline id _ [x]) = getCommandName x
    getCmd _ = Nothing

    findCdPair list =
        case list of
            (a:b:rest) ->
                if isCdRevert b && not (isCdRevert a)
                then return $ getId b
                else findCdPair (b:rest)
            _ -> Nothing


    doList list =
        let cds = filter ((== Just "cd") . getCmd) list in
            potentially $ do
                cd <- findCdPair cds
                return $ info cd 2103 message

    message = "Use a ( subshell ) to avoid having to cd back."

-- |
-- >>> prop $ verify checkLoopKeywordScope "continue 2"
-- >>> prop $ verify checkLoopKeywordScope "for f; do ( break; ); done"
-- >>> prop $ verify checkLoopKeywordScope "if true; then continue; fi"
-- >>> prop $ verifyNot checkLoopKeywordScope "while true; do break; done"
-- >>> prop $ verify checkLoopKeywordScope "if true; then break; fi"
-- >>> prop $ verify checkLoopKeywordScope "while true; do true | { break; }; done"
-- >>> prop $ verifyNot checkLoopKeywordScope "#!/bin/ksh\nwhile true; do true | { break; }; done"
checkLoopKeywordScope params t |
        name `elem` map Just ["continue", "break"] =
    if not $ any isLoop path
    then if any isFunction $ take 1 path
        -- breaking at a source/function invocation is an abomination. Let's ignore it.
        then err (getId t) 2104 $ "In functions, use return instead of " ++ fromJust name ++ "."
        else err (getId t) 2105 $ fromJust name ++ " is only valid in loops."
    else case map subshellType $ filter (not . isFunction) path of
        Just str:_ -> warn (getId t) 2106 $
            "This only exits the subshell caused by the " ++ str ++ "."
        _ -> return ()
  where
    name = getCommandName t
    path = let p = getPath (parentMap params) t in filter relevant p
    subshellType t = case leadType params t of
        NoneScope -> Nothing
        SubshellScope str -> return str
    relevant t = isLoop t || isFunction t || isJust (subshellType t)
checkLoopKeywordScope _ _ = return ()


-- |
-- >>> prop $ verify checkFunctionDeclarations "#!/bin/ksh\nfunction foo() { command foo --lol \"$@\"; }"
-- >>> prop $ verify checkFunctionDeclarations "#!/bin/dash\nfunction foo { lol; }"
-- >>> prop $ verifyNot checkFunctionDeclarations "foo() { echo bar; }"
checkFunctionDeclarations params
        (T_Function id (FunctionKeyword hasKeyword) (FunctionParentheses hasParens) _ _) =
    case shellType params of
        Bash -> return ()
        Ksh ->
            when (hasKeyword && hasParens) $
                err id 2111 "ksh does not allow 'function' keyword and '()' at the same time."
        Dash -> forSh
        Sh   -> forSh

    where
        forSh = do
            when (hasKeyword && hasParens) $
                warn id 2112 "'function' keyword is non-standard. Delete it."
            when (hasKeyword && not hasParens) $
                warn id 2113 "'function' keyword is non-standard. Use 'foo()' instead of 'function foo'."
checkFunctionDeclarations _ _ = return ()



-- |
-- >>> prop $ verify checkStderrPipe "#!/bin/ksh\nfoo |& bar"
-- >>> prop $ verifyNot checkStderrPipe "#!/bin/bash\nfoo |& bar"
checkStderrPipe params =
    case shellType params of
        Ksh -> match
        _ -> const $ return ()
  where
    match (T_Pipe id "|&") =
        err id 2118 "Ksh does not support |&. Use 2>&1 |."
    match _ = return ()

-- |
-- >>> prop $ verifyTree checkUnpassedInFunctions "foo() { echo $1; }; foo"
-- >>> prop $ verifyNotTree checkUnpassedInFunctions "foo() { echo $1; };"
-- >>> prop $ verifyNotTree checkUnpassedInFunctions "foo() { echo $lol; }; foo"
-- >>> prop $ verifyNotTree checkUnpassedInFunctions "foo() { echo $0; }; foo"
-- >>> prop $ verifyNotTree checkUnpassedInFunctions "foo() { echo $1; }; foo 'lol'; foo"
-- >>> prop $ verifyNotTree checkUnpassedInFunctions "foo() { set -- *; echo $1; }; foo"
-- >>> prop $ verifyTree checkUnpassedInFunctions "foo() { echo $1; }; foo; foo;"
-- >>> prop $ verifyNotTree checkUnpassedInFunctions "foo() { echo $((1)); }; foo;"
-- >>> prop $ verifyNotTree checkUnpassedInFunctions "foo() { echo $(($b)); }; foo;"
-- >>> prop $ verifyNotTree checkUnpassedInFunctions "foo() { echo $!; }; foo;"
-- >>> prop $ verifyNotTree checkUnpassedInFunctions "foo() { bar() { echo $1; }; bar baz; }; foo;"
-- >>> prop $ verifyNotTree checkUnpassedInFunctions "foo() { echo ${!var*}; }; foo;"
checkUnpassedInFunctions params root =
    execWriter $ mapM_ warnForGroup referenceGroups
  where
    functionMap :: Map.Map String Token
    functionMap = Map.fromList $
        map (\t@(T_Function _ _ _ name _) -> (name,t)) functions
    functions = execWriter $ doAnalysis (tell . maybeToList . findFunction) root

    findFunction t@(T_Function id _ _ name body) =
        let flow = getVariableFlow params body
        in
          if any (isPositionalReference t) flow && not (any isPositionalAssignment flow)
            then return t
            else Nothing
    findFunction _ = Nothing

    isPositionalAssignment x =
        case x of
            Assignment (_, _, str, _) -> isPositional str
            _ -> False
    isPositionalReference function x =
        case x of
            Reference (_, t, str) -> isPositional str && t `isDirectChildOf` function
            _ -> False

    isDirectChildOf child parent = fromMaybe False $ do
        function <- find (\x -> case x of
            T_Function {} -> True
            T_Script {} -> True  -- for sourced files
            _ -> False) $
                getPath (parentMap params) child
        return $ getId parent == getId function

    referenceList :: [(String, Bool, Token)]
    referenceList = execWriter $
        doAnalysis (fromMaybe (return ()) . checkCommand) root
    checkCommand :: Token -> Maybe (Writer [(String, Bool, Token)] ())
    checkCommand t@(T_SimpleCommand _ _ (cmd:args)) = do
        str <- getLiteralString cmd
        guard $ Map.member str functionMap
        return $ tell [(str, null args, t)]
    checkCommand _ = Nothing

    isPositional str = str == "*" || str == "@"
        || (all isDigit str && str /= "0" && str /= "")

    isArgumentless (_, b, _) = b
    referenceGroups = Map.elems $ foldr updateWith Map.empty referenceList
    updateWith x@(name, _, _) = Map.insertWith (++) name [x]

    warnForGroup group =
        when (all isArgumentless group) $ do
            mapM_ suggestParams group
            warnForDeclaration group

    suggestParams (name, _, thing) =
        info (getId thing) 2119 $
            "Use " ++ name ++ " \"$@\" if function's $1 should mean script's $1."
    warnForDeclaration ((name, _, _):_) =
        warn (getId . fromJust $ Map.lookup name functionMap) 2120 $
            name ++ " references arguments, but none are ever passed."


-- |
-- >>> prop $ verify checkOverridingPath "PATH=\"$var/$foo\""
-- >>> prop $ verify checkOverridingPath "PATH=\"mydir\""
-- >>> prop $ verify checkOverridingPath "PATH=/cow/foo"
-- >>> prop $ verifyNot checkOverridingPath "PATH=/cow/foo/bin"
-- >>> prop $ verifyNot checkOverridingPath "PATH='/bin:/sbin'"
-- >>> prop $ verifyNot checkOverridingPath "PATH=\"$var/$foo\" cmd"
-- >>> prop $ verifyNot checkOverridingPath "PATH=$OLDPATH"
-- >>> prop $ verifyNot checkOverridingPath "PATH=$PATH:/stuff"
checkOverridingPath _ (T_SimpleCommand _ vars []) =
    mapM_ checkVar vars
  where
    checkVar (T_Assignment id Assign "PATH" [] word) =
        let string = concat $ oversimplify word
        in unless (any (`isInfixOf` string) ["/bin", "/sbin" ]) $ do
            when ('/' `elem` string && ':' `notElem` string) $ notify id
            when (isLiteral word && ':' `notElem` string && '/' `notElem` string) $ notify id
    checkVar _ = return ()
    notify id = warn id 2123 "PATH is the shell search path. Use another name."
checkOverridingPath _ _ = return ()

-- |
-- >>> prop $ verify checkTildeInPath "PATH=\"$PATH:~/bin\""
-- >>> prop $ verify checkTildeInPath "PATH='~foo/bin'"
-- >>> prop $ verifyNot checkTildeInPath "PATH=~/bin"
checkTildeInPath _ (T_SimpleCommand _ vars _) =
    mapM_ checkVar vars
  where
    checkVar (T_Assignment id Assign "PATH" [] (T_NormalWord _ parts)) =
        when (any (\x -> isQuoted x && hasTilde x) parts) $
            warn id 2147 "Literal tilde in PATH works poorly across programs."
    checkVar _ = return ()

    hasTilde t = fromMaybe False (liftM2 elem (return '~') (getLiteralStringExt (const $ return "") t))
    isQuoted T_DoubleQuoted {} = True
    isQuoted T_SingleQuoted {} = True
    isQuoted _ = False
checkTildeInPath _ _ = return ()

-- |
-- >>> prop $ verify checkUnsupported "#!/bin/sh\ncase foo in bar) baz ;& esac"
-- >>> prop $ verify checkUnsupported "#!/bin/ksh\ncase foo in bar) baz ;;& esac"
-- >>> prop $ verify checkUnsupported "#!/bin/bash\necho \"${ ls; }\""
checkUnsupported params t =
    when (not (null support) && (shellType params `notElem` support)) $
        report name
 where
    (name, support) = shellSupport t
    report s = err (getId t) 2127 $
        "To use " ++ s ++ ", specify #!/usr/bin/env " ++
            (map toLower . intercalate " or " . map show $ support)

-- TODO: Move more of these checks here
shellSupport t =
  case t of
    T_CaseExpression _ _ list -> forCase (map (\(a,_,_) -> a) list)
    T_DollarBraceCommandExpansion {} -> ("${ ..; } command expansion", [Ksh])
    _ -> ("", [])
  where
    forCase seps | CaseContinue `elem` seps = ("cases with ;;&", [Bash])
    forCase seps | CaseFallThrough `elem` seps = ("cases with ;&", [Bash, Ksh])
    forCase _ = ("", [])


groupWith f = groupBy ((==) `on` f)

-- |
-- >>> prop $ verify checkMultipleAppends "foo >> file; bar >> file; baz >> file;"
-- >>> prop $ verify checkMultipleAppends "foo >> file; bar | grep f >> file; baz >> file;"
-- >>> prop $ verifyNot checkMultipleAppends "foo < file; bar < file; baz < file;"
checkMultipleAppends params t =
    mapM_ checkList $ getCommandSequences t
  where
    checkList list =
        mapM_ checkGroup (groupWith (fmap fst) $ map getTarget list)
    checkGroup (f:_:_:_) | isJust f =
        style (snd $ fromJust f) 2129
            "Consider using { cmd1; cmd2; } >> file instead of individual redirects."
    checkGroup _ = return ()
    getTarget (T_Annotation _ _ t) = getTarget t
    getTarget (T_Pipeline _ _ args@(_:_)) = getTarget (last args)
    getTarget (T_Redirecting id list _) = do
        file <- mapMaybe getAppend list !!! 0
        return (file, id)
    getTarget _ = Nothing
    getAppend (T_FdRedirect _ _ (T_IoFile _ T_DGREAT {} f)) = return f
    getAppend _ = Nothing


-- |
-- >>> prop $ verify checkSuspiciousIFS "IFS=\"\\n\""
-- >>> prop $ verifyNot checkSuspiciousIFS "IFS=$'\\t'"
checkSuspiciousIFS params (T_Assignment id Assign "IFS" [] value) =
    potentially $ do
        str <- getLiteralString value
        return $ check str
  where
    n = if shellType params == Sh then "'<literal linefeed here>'" else "$'\\n'"
    t = if shellType params == Sh then "\"$(printf '\\t')\"" else "$'\\t'"
    check value =
        case value of
            "\\n" -> suggest n
            "/n" -> suggest n
            "\\t" -> suggest t
            "/t" -> suggest t
            _ -> return ()
    suggest r = warn id 2141 $ "Did you mean IFS=" ++ r ++ " ?"
checkSuspiciousIFS _ _ = return ()


-- |
-- >>> prop $ verify checkShouldUseGrepQ "[[ $(foo | grep bar) ]]"
-- >>> prop $ verify checkShouldUseGrepQ "[ -z $(fgrep lol) ]"
-- >>> prop $ verify checkShouldUseGrepQ "[ -n \"$(foo | zgrep lol)\" ]"
-- >>> prop $ verifyNot checkShouldUseGrepQ "[ -z $(grep bar | cmd) ]"
-- >>> prop $ verifyNot checkShouldUseGrepQ "rm $(ls | grep file)"
-- >>> prop $ verifyNot checkShouldUseGrepQ "[[ -n $(pgrep foo) ]]"
checkShouldUseGrepQ params t =
    potentially $ case t of
        TC_Nullary id _ token -> check id True token
        TC_Unary id _ "-n" token -> check id True token
        TC_Unary id _ "-z" token -> check id False token
        _ -> fail "not check"
  where
    check id bool token = do
        name <- getFinalGrep token
        let op = if bool then "-n" else "-z"
        let flip = if bool then "" else "! "
        return . style id 2143 $
            "Use " ++ flip ++ name ++ " -q instead of " ++
                "comparing output with [ " ++ op ++ " .. ]."

    getFinalGrep t = do
        cmds <- getPipeline t
        guard . not . null $ cmds
        name <- getCommandBasename $ last cmds
        guard . isGrep $ name
        return name
    getPipeline t =
        case t of
            T_NormalWord _ [x] -> getPipeline x
            T_DoubleQuoted _ [x] -> getPipeline x
            T_DollarExpansion _ [x] -> getPipeline x
            T_Pipeline _ _ cmds -> return cmds
            _ -> fail "unknown"
    isGrep = (`elem` ["grep", "egrep", "fgrep", "zgrep"])

-- |
-- >>> prop $ verify checkTestArgumentSplitting "[ -e *.mp3 ]"
-- >>> prop $ verifyNot checkTestArgumentSplitting "[[ $a == *b* ]]"
-- >>> prop $ verify checkTestArgumentSplitting "[[ *.png == '' ]]"
-- >>> prop $ verify checkTestArgumentSplitting "[[ foo == f{o,oo,ooo} ]]"
-- >>> prop $ verify checkTestArgumentSplitting "[[ $@ ]]"
-- >>> prop $ verify checkTestArgumentSplitting "[ -e $@ ]"
-- >>> prop $ verify checkTestArgumentSplitting "[ $@ == $@ ]"
-- >>> prop $ verify checkTestArgumentSplitting "[[ $@ = $@ ]]"
-- >>> prop $ verifyNot checkTestArgumentSplitting "[[ foo =~ bar{1,2} ]]"
-- >>> prop $ verifyNot checkTestArgumentSplitting "[ \"$@\" ]"
-- >>> prop $ verify checkTestArgumentSplitting "[[ \"$@\" ]]"
-- >>> prop $ verify checkTestArgumentSplitting "[ *.png ]"
-- >>> prop $ verify checkTestArgumentSplitting "[ \"$@\" == \"\" ]"
-- >>> prop $ verify checkTestArgumentSplitting "[[ \"$@\" == \"\" ]]"
-- >>> prop $ verifyNot checkTestArgumentSplitting "[[ \"$*\" == \"\" ]]"
-- >>> prop $ verifyNot checkTestArgumentSplitting "[[ -v foo[123] ]]"
checkTestArgumentSplitting :: Parameters -> Token -> Writer [TokenComment] ()
checkTestArgumentSplitting _ t =
    case t of
        (TC_Unary _ typ op token) | isGlob token ->
            if op == "-v"
            then
                when (typ == SingleBracket) $
                    err (getId token) 2208 $
                      "Use [[ ]] or quote arguments to -v to avoid glob expansion."
            else
                err (getId token) 2144 $
                   op ++ " doesn't work with globs. Use a for loop."

        (TC_Nullary _ typ token) -> do
            checkBraces typ token
            checkGlobs typ token
            when (typ == DoubleBracket) $
                checkArrays typ token

        (TC_Unary _ typ op token) -> checkAll typ token

        (TC_Binary _ typ op lhs rhs) ->
            if op `elem` ["=", "==", "!=", "=~"]
            then do
                checkAll typ lhs
                checkArrays typ rhs
                checkBraces typ rhs
            else mapM_ (checkAll typ) [lhs, rhs]
        _ -> return ()
  where
    checkAll typ token = do
        checkArrays typ token
        checkBraces typ token
        checkGlobs typ token

    checkArrays typ token =
        when (any isArrayExpansion $ getWordParts token) $
            if typ == SingleBracket
            then warn (getId token) 2198 "Arrays don't work as operands in [ ]. Use a loop (or concatenate with * instead of @)."
            else err (getId token) 2199 "Arrays implicitly concatenate in [[ ]]. Use a loop (or explicit * instead of @)."

    checkBraces typ token =
        when (any isBraceExpansion $ getWordParts token) $
            if typ == SingleBracket
            then warn (getId token) 2200 "Brace expansions don't work as operands in [ ]. Use a loop."
            else err (getId token) 2201 "Brace expansion doesn't happen in [[ ]]. Use a loop."

    checkGlobs typ token =
        when (isGlob token) $
            if typ == SingleBracket
            then warn (getId token) 2202 "Globs don't work as operands in [ ]. Use a loop."
            else err (getId token) 2203 "Globs are ignored in [[ ]] except right of =/!=. Use a loop."


-- |
-- >>> prop $ verify checkMaskedReturns "f() { local a=$(false); }"
-- >>> prop $ verify checkMaskedReturns "declare a=$(false)"
-- >>> prop $ verify checkMaskedReturns "declare a=\"`false`\""
-- >>> prop $ verifyNot checkMaskedReturns "declare a; a=$(false)"
-- >>> prop $ verifyNot checkMaskedReturns "f() { local -r a=$(false); }"
checkMaskedReturns _ t@(T_SimpleCommand id _ (cmd:rest)) = potentially $ do
    name <- getCommandName t
    guard $ name `elem` ["declare", "export"]
        || name == "local" && "r" `notElem` map snd (getAllFlags t)
    return $ mapM_ checkArgs rest
  where
    checkArgs (T_Assignment id _ _ _ word) | any hasReturn $ getWordParts word =
        warn id 2155 "Declare and assign separately to avoid masking return values."
    checkArgs _ = return ()

    hasReturn t = case t of
        T_Backticked {} -> True
        T_DollarExpansion {} -> True
        _ -> False
checkMaskedReturns _ _ = return ()


-- |
-- >>> prop $ verify checkReadWithoutR "read -a foo"
-- >>> prop $ verifyNot checkReadWithoutR "read -ar foo"
checkReadWithoutR _ t@T_SimpleCommand {} | t `isUnqualifiedCommand` "read" =
    unless ("r" `elem` map snd (getAllFlags t)) $
        info (getId $ getCommandTokenOrThis t) 2162 "read without -r will mangle backslashes."
checkReadWithoutR _ _ = return ()

-- |
-- >>> prop $ verifyTree checkUncheckedCdPushdPopd "cd ~/src; rm -r foo"
-- >>> prop $ verifyNotTree checkUncheckedCdPushdPopd "cd ~/src || exit; rm -r foo"
-- >>> prop $ verifyNotTree checkUncheckedCdPushdPopd "set -e; cd ~/src; rm -r foo"
-- >>> prop $ verifyNotTree checkUncheckedCdPushdPopd "if cd foo; then rm foo; fi"
-- >>> prop $ verifyTree checkUncheckedCdPushdPopd "if true; then cd foo; fi"
-- >>> prop $ verifyNotTree checkUncheckedCdPushdPopd "cd .."
-- >>> prop $ verifyNotTree checkUncheckedCdPushdPopd "#!/bin/bash -e\ncd foo\nrm bar"
-- >>> prop $ verifyNotTree checkUncheckedCdPushdPopd "set -o errexit; cd foo; rm bar"
-- >>> prop $ verifyTree checkUncheckedCdPushdPopd "builtin cd ~/src; rm -r foo"
-- >>> prop $ verifyTree checkUncheckedCdPushdPopd "pushd ~/src; rm -r foo"
-- >>> prop $ verifyNotTree checkUncheckedCdPushdPopd "pushd ~/src || exit; rm -r foo"
-- >>> prop $ verifyNotTree checkUncheckedCdPushdPopd "set -e; pushd ~/src; rm -r foo"
-- >>> prop $ verifyNotTree checkUncheckedCdPushdPopd "if pushd foo; then rm foo; fi"
-- >>> prop $ verifyTree checkUncheckedCdPushdPopd "if true; then pushd foo; fi"
-- >>> prop $ verifyNotTree checkUncheckedCdPushdPopd "pushd .."
-- >>> prop $ verifyNotTree checkUncheckedCdPushdPopd "#!/bin/bash -e\npushd foo\nrm bar"
-- >>> prop $ verifyNotTree checkUncheckedCdPushdPopd "set -o errexit; pushd foo; rm bar"
-- >>> prop $ verifyNotTree checkUncheckedCdPushdPopd "pushd -n foo"
-- >>> prop $ verifyTree checkUncheckedCdPushdPopd "popd; rm -r foo"
-- >>> prop $ verifyNotTree checkUncheckedCdPushdPopd "popd || exit; rm -r foo"
-- >>> prop $ verifyNotTree checkUncheckedCdPushdPopd "set -e; popd; rm -r foo"
-- >>> prop $ verifyNotTree checkUncheckedCdPushdPopd "if popd; then rm foo; fi"
-- >>> prop $ verifyTree checkUncheckedCdPushdPopd "if true; then popd; fi"
-- >>> prop $ verifyTree checkUncheckedCdPushdPopd "popd"
-- >>> prop $ verifyNotTree checkUncheckedCdPushdPopd "#!/bin/bash -e\npopd\nrm bar"
-- >>> prop $ verifyNotTree checkUncheckedCdPushdPopd "set -o errexit; popd; rm bar"
-- >>> prop $ verifyNotTree checkUncheckedCdPushdPopd "popd -n foo"

checkUncheckedCdPushdPopd params root =
    if hasSetE params then
        []
    else execWriter $ doAnalysis checkElement root
  where
    checkElement t@T_SimpleCommand {} =
        when(name t `elem` ["cd", "pushd", "popd"]
            && not (isSafeDir t)
            && not (name t `elem` ["pushd", "popd"] && ("n" `elem` map snd (getAllFlags t)))
            && not (isCondition $ getPath (parentMap params) t)) $
                warnWithFix (getId t) 2164 "Use 'cd ... || exit' or 'cd ... || return' in case cd fails."
                    (fixWith [replaceEnd (getId t) params 0 " || exit"])
    checkElement _ = return ()
    name t = fromMaybe "" $ getCommandName t
    isSafeDir t = case oversimplify t of
          [_, ".."] -> True;
          _ -> False

-- |
-- >>> prop $ verify checkLoopVariableReassignment "for i in *; do for i in *.bar; do true; done; done"
-- >>> prop $ verify checkLoopVariableReassignment "for i in *; do for((i=0; i<3; i++)); do true; done; done"
-- >>> prop $ verifyNot checkLoopVariableReassignment "for i in *; do for j in *.bar; do true; done; done"
checkLoopVariableReassignment params token =
    potentially $ case token of
        T_ForIn {} -> check
        T_ForArithmetic {} -> check
        _ -> Nothing
  where
    check = do
        str <- loopVariable token
        next <- listToMaybe $ filter (\x -> loopVariable x == Just str) path
        return $ do
            warn (getId token) 2165 "This nested loop overrides the index variable of its parent."
            warn (getId next)  2167 "This parent loop has its index variable overridden."
    path = drop 1 $ getPath (parentMap params) token
    loopVariable :: Token -> Maybe String
    loopVariable t =
        case t of
            T_ForIn _ s _ _ -> return s
            T_ForArithmetic _
                (TA_Sequence _
                    [TA_Assignment _ "="
                        (TA_Variable _ var _ ) _])
                            _ _ _ -> return var
            _ -> fail "not loop"

-- |
-- >>> prop $ verify checkTrailingBracket "if -z n ]]; then true; fi "
-- >>> prop $ verifyNot checkTrailingBracket "if [[ -z n ]]; then true; fi "
-- >>> prop $ verify checkTrailingBracket "a || b ] && thing"
-- >>> prop $ verifyNot checkTrailingBracket "run [ foo ]"
-- >>> prop $ verifyNot checkTrailingBracket "run bar ']'"
checkTrailingBracket _ token =
    case token of
        T_SimpleCommand _ _ tokens@(_:_) -> check (last tokens) token
        _ -> return ()
  where
    check t command =
        case t of
            T_NormalWord id [T_Literal _ str] -> potentially $ do
                guard $ str `elem` [ "]]", "]" ]
                let opposite = invert str
                    parameters = oversimplify command
                guard $ opposite `notElem` parameters
                return $ warn id 2171 $
                    "Found trailing " ++ str ++ " outside test. Missing " ++ opposite ++ "?"
            _ -> return ()
    invert s =
        case s of
            "]]" -> "[["
            "]" -> "["
            x -> x

-- |
-- >>> prop $ verify checkReturnAgainstZero "[ $? -eq 0 ]"
-- >>> prop $ verify checkReturnAgainstZero "[[ \"$?\" -gt 0 ]]"
-- >>> prop $ verify checkReturnAgainstZero "[[ 0 -ne $? ]]"
-- >>> prop $ verifyNot checkReturnAgainstZero "[[ $? -eq 4 ]]"
-- >>> prop $ verify checkReturnAgainstZero "[[ 0 -eq $? ]]"
-- >>> prop $ verifyNot checkReturnAgainstZero "[[ $R -eq 0 ]]"
-- >>> prop $ verify checkReturnAgainstZero "(( $? == 0 ))"
-- >>> prop $ verify checkReturnAgainstZero "(( $? ))"
-- >>> prop $ verify checkReturnAgainstZero "(( ! $? ))"
checkReturnAgainstZero _ token =
    case token of
        TC_Binary id _ _ lhs rhs -> check lhs rhs
        TA_Binary id _ lhs rhs -> check lhs rhs
        TA_Unary id _ exp ->
            when (isExitCode exp) $ message (getId exp)
        TA_Sequence _ [exp] ->
            when (isExitCode exp) $ message (getId exp)
        _ -> return ()
  where
    check lhs rhs =
        if isZero rhs && isExitCode lhs
        then message (getId lhs)
        else when (isZero lhs && isExitCode rhs) $ message (getId rhs)
    isZero t = getLiteralString t == Just "0"
    isExitCode t =
        case getWordParts t of
            [exp@T_DollarBraced {}] -> bracedString exp == "?"
            _ -> False
    message id = style id 2181 "Check exit code directly with e.g. 'if mycmd;', not indirectly with $?."

-- |
-- >>> prop $ verify checkRedirectedNowhere "> file"
-- >>> prop $ verify checkRedirectedNowhere "> file | grep foo"
-- >>> prop $ verify checkRedirectedNowhere "grep foo | > bar"
-- >>> prop $ verifyNot checkRedirectedNowhere "grep foo > bar"
-- >>> prop $ verifyNot checkRedirectedNowhere "foo | grep bar > baz"
-- >>> prop $ verifyNot checkRedirectedNowhere "var=$(value) 2> /dev/null"
-- >>> prop $ verifyNot checkRedirectedNowhere "var=$(< file)"
-- >>> prop $ verifyNot checkRedirectedNowhere "var=`< file`"
checkRedirectedNowhere params token =
    case token of
        T_Pipeline _ _ [single] -> potentially $ do
            redir <- getDanglingRedirect single
            guard . not $ isInExpansion token
            return $ warn (getId redir) 2188 "This redirection doesn't have a command. Move to its command (or use 'true' as no-op)."

        T_Pipeline _ _ list -> forM_ list $ \x -> potentially $ do
            redir <- getDanglingRedirect x
            return $ err (getId redir) 2189 "You can't have | between this redirection and the command it should apply to."

        _ -> return ()
  where
    isInExpansion t =
        case drop 1 $ getPath (parentMap params) t of
            T_DollarExpansion _ [_] : _ -> True
            T_Backticked _ [_] : _ -> True
            t@T_Annotation {} : _ -> isInExpansion t
            _ -> False
    getDanglingRedirect token =
        case token of
            T_Redirecting _ (first:_) (T_SimpleCommand _ [] []) -> return first
            _ -> Nothing


-- |
-- >>> prop $ verifyTree checkArrayAssignmentIndices "declare -A foo; foo=(bar)"
-- >>> prop $ verifyNotTree checkArrayAssignmentIndices "declare -a foo; foo=(bar)"
-- >>> prop $ verifyNotTree checkArrayAssignmentIndices "declare -A foo; foo=([i]=bar)"
-- >>> prop $ verifyTree checkArrayAssignmentIndices "typeset -A foo; foo+=(bar)"
-- >>> prop $ verifyTree checkArrayAssignmentIndices "arr=( [foo]= bar )"
-- >>> prop $ verifyTree checkArrayAssignmentIndices "arr=( [foo] = bar )"
-- >>> prop $ verifyTree checkArrayAssignmentIndices "arr=( var=value )"
-- >>> prop $ verifyNotTree checkArrayAssignmentIndices "arr=( [foo]=bar )"
-- >>> prop $ verifyNotTree checkArrayAssignmentIndices "arr=( [foo]=\"\" )"
checkArrayAssignmentIndices params root =
    runNodeAnalysis check params root
  where
    assocs = getAssociativeArrays root
    check _ t =
        case t of
            T_Assignment _ _ name [] (T_Array _ list) ->
                let isAssoc = name `elem` assocs in
                    mapM_ (checkElement isAssoc) list
            _ -> return ()

    checkElement isAssociative t =
        case t of
            T_IndexedElement _ _ (T_Literal id "") ->
                warn id 2192 "This array element has no value. Remove spaces after = or use \"\" for empty string."
            T_IndexedElement {} ->
                return ()

            T_NormalWord _ parts ->
                let literalEquals = do
                    part <- parts
                    (id, str) <- case part of
                        T_Literal id str -> [(id,str)]
                        _ -> []
                    guard $ '=' `elem` str
                    return $ warnWithFix id 2191 "The = here is literal. To assign by index, use ( [index]=value ) with no spaces. To keep as literal, quote it." (surroundWidth id params "\"")
                in
                    if null literalEquals && isAssociative
                    then warn (getId t) 2190 "Elements in associative arrays need index, e.g. array=( [index]=value ) ."
                    else sequence_ literalEquals

            _ -> return ()

-- |
-- >>> prop $ verify checkUnmatchableCases "case foo in bar) true; esac"
-- >>> prop $ verify checkUnmatchableCases "case foo-$bar in ??|*) true; esac"
-- >>> prop $ verify checkUnmatchableCases "case foo in foo) true; esac"
-- >>> prop $ verifyNot checkUnmatchableCases "case foo-$bar in foo*|*bar|*baz*) true; esac"
-- >>> prop $ verify checkUnmatchableCases "case $f in *.txt) true;; f??.txt) false;; esac"
-- >>> prop $ verifyNot checkUnmatchableCases "case $f in ?*) true;; *) false;; esac"
-- >>> prop $ verifyNot checkUnmatchableCases "case $f in $(x)) true;; asdf) false;; esac"
-- >>> prop $ verify checkUnmatchableCases "case $f in cow) true;; bar|cow) false;; esac"
-- >>> prop $ verifyNot checkUnmatchableCases "case $f in x) true;;& x) false;; esac"
checkUnmatchableCases _ t =
    case t of
        T_CaseExpression _ word list -> do
            -- Check all patterns for whether they can ever match
            let allpatterns  = concatMap snd3 list
            -- Check only the non-fallthrough branches for shadowing
            let breakpatterns = concatMap snd3 $ filter (\x -> fst3 x == CaseBreak) list

            if isConstant word
                then warn (getId word) 2194
                        "This word is constant. Did you forget the $ on a variable?"
                else  potentially $ do
                    pg <- wordToPseudoGlob word
                    return $ mapM_ (check pg) allpatterns

            let exactGlobs = tupMap wordToExactPseudoGlob breakpatterns
            let fuzzyGlobs = tupMap wordToPseudoGlob breakpatterns
            let dominators = zip exactGlobs (tails $ drop 1 fuzzyGlobs)

            mapM_ checkDoms dominators

        _ -> return ()
  where
    fst3 (x,_,_) = x
    snd3 (_,x,_) = x
    check target candidate = potentially $ do
        candidateGlob <- wordToPseudoGlob candidate
        guard . not $ pseudoGlobsCanOverlap target candidateGlob
        return $ warn (getId candidate) 2195
                    "This pattern will never match the case statement's word. Double check them."

    tupMap f l = zip l (map f l)
    checkDoms ((glob, Just x), rest) =
        case filter (\(_, p) -> x `pseudoGlobIsSuperSetof` p) valids of
            ((first,_):_) -> do
                warn (getId glob) 2221 "This pattern always overrides a later one."
                warn (getId first) 2222 "This pattern never matches because of a previous pattern."
            _ -> return ()
      where
        valids = concatMap f rest
        f (x, Just y) = [(x,y)]
        f _ = []
    checkDoms _ = return ()


-- |
-- >>> prop $ verify checkSubshellAsTest "( -e file )"
-- >>> prop $ verify checkSubshellAsTest "( 1 -gt 2 )"
-- >>> prop $ verifyNot checkSubshellAsTest "( grep -c foo bar )"
-- >>> prop $ verifyNot checkSubshellAsTest "[ 1 -gt 2 ]"
-- >>> prop $ verify checkSubshellAsTest "( -e file && -x file )"
-- >>> prop $ verify checkSubshellAsTest "( -e file || -x file && -t 1 )"
-- >>> prop $ verify checkSubshellAsTest "( ! -d file )"
checkSubshellAsTest _ t =
    case t of
        T_Subshell id [w] -> check id w
        _ -> return ()
  where
    check id t = case t of
        (T_Banged _ w) -> check id w
        (T_AndIf _ w _) -> check id w
        (T_OrIf _ w _) -> check id w
        (T_Pipeline _ _ [T_Redirecting _ _ (T_SimpleCommand _ [] (first:second:_))]) ->
            checkParams id first second
        _ -> return ()


    checkParams id first second = do
        when (fromMaybe False $ (`elem` unaryTestOps) <$> getLiteralString first) $
            err id 2204 "(..) is a subshell. Did you mean [ .. ], a test expression?"
        when (fromMaybe False $ (`elem` binaryTestOps) <$> getLiteralString second) $
            warn id 2205 "(..) is a subshell. Did you mean [ .. ], a test expression?"


-- |
-- >>> prop $ verify checkSplittingInArrays "a=( $var )"
-- >>> prop $ verify checkSplittingInArrays "a=( $(cmd) )"
-- >>> prop $ verifyNot checkSplittingInArrays "a=( \"$var\" )"
-- >>> prop $ verifyNot checkSplittingInArrays "a=( \"$(cmd)\" )"
-- >>> prop $ verifyNot checkSplittingInArrays "a=( $! $$ $# )"
-- >>> prop $ verifyNot checkSplittingInArrays "a=( ${#arr[@]} )"
-- >>> prop $ verifyNot checkSplittingInArrays "a=( foo{1,2} )"
-- >>> prop $ verifyNot checkSplittingInArrays "a=( * )"
checkSplittingInArrays params t =
    case t of
        T_Array _ elements -> mapM_ check elements
        _ -> return ()
  where
    check word = case word of
        T_NormalWord _ parts -> mapM_ checkPart parts
        _ -> return ()
    checkPart part = case part of
        T_DollarExpansion id _ -> forCommand id
        T_DollarBraceCommandExpansion id _ -> forCommand id
        T_Backticked id _ -> forCommand id
        T_DollarBraced id str |
            not (isCountingReference part)
            && not (isQuotedAlternativeReference part)
            && not (getBracedReference (bracedString part) `elem` variablesWithoutSpaces)
            -> warn id 2206 $
                if shellType params == Ksh
                then "Quote to prevent word splitting, or split robustly with read -A or while read."
                else "Quote to prevent word splitting, or split robustly with mapfile or read -a."
        _ -> return ()

    forCommand id =
        warn id 2207 $
            if shellType params == Ksh
            then "Prefer read -A or while read to split command output (or quote to avoid splitting)."
            else "Prefer mapfile or read -a to split command output (or quote to avoid splitting)."


-- |
-- >>> prop $ verify checkRedirectionToNumber "( 1 > 2 )"
-- >>> prop $ verify checkRedirectionToNumber "foo 1>2"
-- >>> prop $ verifyNot checkRedirectionToNumber "echo foo > '2'"
-- >>> prop $ verifyNot checkRedirectionToNumber "foo 1>&2"
checkRedirectionToNumber _ t = case t of
    T_IoFile id _ word -> potentially $ do
        file <- getUnquotedLiteral word
        guard $ all isDigit file
        return $ warn id 2210 "This is a file redirection. Was it supposed to be a comparison or fd operation?"
    _ -> return ()

-- |
-- >>> prop $ verify checkGlobAsCommand "foo*"
-- >>> prop $ verify checkGlobAsCommand "$(var[i])"
-- >>> prop $ verifyNot checkGlobAsCommand "echo foo*"
checkGlobAsCommand _ t = case t of
    T_SimpleCommand _ _ (first:_) ->
        when (isGlob first) $
            warn (getId first) 2211 "This is a glob used as a command name. Was it supposed to be in ${..}, array, or is it missing quoting?"
    _ -> return ()


-- |
-- >>> prop $ verify checkFlagAsCommand "-e file"
-- >>> prop $ verify checkFlagAsCommand "foo\n  --bar=baz"
-- >>> prop $ verifyNot checkFlagAsCommand "'--myexec--' args"
-- >>> prop $ verifyNot checkFlagAsCommand "var=cmd --arg"  -- Handled by SC2037
checkFlagAsCommand _ t = case t of
    T_SimpleCommand _ [] (first:_) ->
        when (isUnquotedFlag first) $
            warn (getId first) 2215 "This flag is used as a command name. Bad line break or missing [ .. ]?"
    _ -> return ()


-- |
-- >>> prop $ verify checkEmptyCondition "if [ ]; then ..; fi"
-- >>> prop $ verifyNot checkEmptyCondition "[ foo -o bar ]"
checkEmptyCondition _ t = case t of
    TC_Empty id _ -> style id 2212 "Use 'false' instead of empty [/[[ conditionals."
    _ -> return ()

-- |
-- >>> prop $ verify checkPipeToNowhere "foo | echo bar"
-- >>> prop $ verify checkPipeToNowhere "basename < file.txt"
-- >>> prop $ verify checkPipeToNowhere "printf 'Lol' <<< str"
-- >>> prop $ verify checkPipeToNowhere "printf 'Lol' << eof\nlol\neof\n"
-- >>> prop $ verifyNot checkPipeToNowhere "echo foo | xargs du"
-- >>> prop $ verifyNot checkPipeToNowhere "ls | echo $(cat)"
-- >>> prop $ verifyNot checkPipeToNowhere "echo foo | var=$(cat) ls"
-- >>> prop $ verify checkPipeToNowhere "foo | true"
-- >>> prop $ verifyNot checkPipeToNowhere "mv -i f . < /dev/stdin"
checkPipeToNowhere :: Parameters -> Token -> WriterT [TokenComment] Identity ()
checkPipeToNowhere _ t =
    case t of
        T_Pipeline _ _ (first:rest) -> mapM_ checkPipe rest
        T_Redirecting _ redirects cmd -> when (any redirectsStdin redirects) $ checkRedir cmd
        _ -> return ()
  where
    checkPipe redir = potentially $ do
        cmd <- getCommand redir
        name <- getCommandBasename cmd
        guard $ name `elem` nonReadingCommands
        guard . not $ hasAdditionalConsumers cmd
        -- Confusing echo for cat is so common that it's worth a special case
        let suggestion =
                if name == "echo"
                then "Did you want 'cat' instead?"
                else "Wrong command or missing xargs?"
        return $ warn (getId cmd) 2216 $
            "Piping to '" ++ name ++ "', a command that doesn't read stdin. " ++ suggestion

    checkRedir cmd = potentially $ do
        name <- getCommandBasename cmd
        guard $ name `elem` nonReadingCommands
        guard . not $ hasAdditionalConsumers cmd
        guard . not $ name `elem` ["cp", "mv", "rm"] && cmd `hasFlag` "i"
        let suggestion =
                if name == "echo"
                then "Did you want 'cat' instead?"
                else "Bad quoting, wrong command or missing xargs?"
        return $ warn (getId cmd) 2217 $
            "Redirecting to '" ++ name ++ "', a command that doesn't read stdin. " ++ suggestion

    -- Could any words in a SimpleCommand consume stdin (e.g. echo "$(cat)")?
    hasAdditionalConsumers t = fromMaybe True $ do
        doAnalysis (guard . not . mayConsume) t
        return False

    mayConsume t =
        case t of
            T_ProcSub {} -> True
            T_Backticked {} -> True
            T_DollarExpansion {} -> True
            _ -> False

    redirectsStdin t =
        case t of
            T_FdRedirect _ _ (T_IoFile _ T_Less {} _) -> True
            T_FdRedirect _ _ T_HereDoc {} -> True
            T_FdRedirect _ _ T_HereString {} -> True
            _ -> False

-- |
-- >>> prop $ verifyTree checkUseBeforeDefinition "f; f() { true; }"
-- >>> prop $ verifyNotTree checkUseBeforeDefinition "f() { true; }; f"
-- >>> prop $ verifyNotTree checkUseBeforeDefinition "if ! mycmd --version; then mycmd() { true; }; fi"
-- >>> prop $ verifyNotTree checkUseBeforeDefinition "mycmd || mycmd() { f; }"
checkUseBeforeDefinition _ t =
    execWriter $ evalStateT (mapM_ examine $ revCommands) Map.empty
  where
    examine t = case t of
        T_Pipeline _ _ [T_Redirecting _ _ (T_Function _ _ _ name _)] ->
            modify $ Map.insert name t
        T_Annotation _ _ w -> examine w
        T_Pipeline _ _ cmds -> do
            m <- get
            unless (Map.null m) $
                mapM_ (checkUsage m) $ concatMap recursiveSequences cmds
        _ -> return ()

    checkUsage map cmd = potentially $ do
        name <- getCommandName cmd
        def <- Map.lookup name map
        return $
            err (getId cmd) 2218
                "This function is only defined later. Move the definition up."

    revCommands = reverse $ concat $ getCommandSequences t
    recursiveSequences x =
        let list = concat $ getCommandSequences x in
            if null list
            then [x]
            else concatMap recursiveSequences list

-- |
-- >>> prop $ verify checkForLoopGlobVariables "for i in $var/*.txt; do true; done"
-- >>> prop $ verifyNot checkForLoopGlobVariables "for i in \"$var\"/*.txt; do true; done"
-- >>> prop $ verifyNot checkForLoopGlobVariables "for i in $var; do true; done"
checkForLoopGlobVariables _ t =
    case t of
        T_ForIn _ _ words _ -> mapM_ check words
        _ -> return ()
  where
    check (T_NormalWord _ parts) =
        when (any isGlob parts) $
            mapM_ suggest $ filter isQuoteableExpansion parts
    suggest t = info (getId t) 2231
        "Quote expansions in this for loop glob to prevent wordsplitting, e.g. \"$dir\"/*.txt ."

-- |
-- >>> prop $ verify checkSubshelledTests "a && ( [ b ] || ! [ c ] )"
-- >>> prop $ verify checkSubshelledTests "( [ a ] )"
-- >>> prop $ verify checkSubshelledTests "( [ a ] && [ b ] || test c )"
-- >>> prop $ verify checkSubshelledTests "( [ a ] && { [ b ] && [ c ]; } )"
checkSubshelledTests params t =
    case t of
        T_Subshell id list | all isTestStructure list ->
            case () of
                -- Special case for if (test) and while (test)
                _ | isCompoundCondition (getPath (parentMap params) t) ->
                    style id 2233 "Remove superfluous (..) around condition."

                -- Special case for ([ x ])
                _ | isSingleTest list ->
                    style id 2234 "Remove superfluous (..) around test command."

                -- General case for ([ x ] || [ y ] && etc)
                _ -> style id 2235 "Use { ..; } instead of (..) to avoid subshell overhead."
        _ -> return ()
  where

    isSingleTest cmds =
        case cmds of
            [c] | isTestCommand c -> True
            _ -> False

    isTestStructure t =
        case t of
            T_Banged _ t -> isTestStructure t
            T_AndIf _ a b -> isTestStructure a && isTestStructure b
            T_OrIf  _ a b -> isTestStructure a && isTestStructure b
            T_Pipeline _ [] [T_Redirecting _ _ cmd] ->
                case cmd of
                    T_BraceGroup _ ts -> all isTestStructure ts
                    T_Subshell   _ ts -> all isTestStructure ts
                    _ -> isTestCommand t
            _ -> isTestCommand t

    isTestCommand t =
        case t of
            T_Pipeline _ [] [T_Redirecting _ _ cmd] ->
                case cmd of
                    T_Condition {} -> True
                    _ -> cmd `isCommand` "test"
            _ -> False

    -- Check if a T_Subshell is used as a condition, e.g. if ( test )
    -- This technically also triggers for `if true; then ( test ); fi`
    -- but it's still a valid suggestion.
    isCompoundCondition chain =
        case dropWhile skippable (drop 1 chain) of
            T_IfExpression {}    : _ -> True
            T_WhileExpression {} : _ -> True
            T_UntilExpression {} : _ -> True
            _ -> False

    -- Skip any parent of a T_Subshell until we reach something interesting
    skippable t =
        case t of
            T_Redirecting _ [] _ -> True
            T_Pipeline _ [] _ -> True
            T_Annotation {} -> True
            _ -> False

-- |
-- >>> prop $ verify checkInvertedStringTest "[ ! -z $var ]"
-- >>> prop $ verify checkInvertedStringTest "! [[ -n $var ]]"
-- >>> prop $ verifyNot checkInvertedStringTest "! [ -x $var ]"
-- >>> prop $ verifyNot checkInvertedStringTest "[[ ! -w $var ]]"
-- >>> prop $ verifyNot checkInvertedStringTest "[ -z $var ]"
checkInvertedStringTest _ t =
    case t of
        TC_Unary _ _ "!" (TC_Unary _ _ op _) ->
            case op of
                "-n" -> style (getId t) 2236 "Use -z instead of ! -n."
                "-z" -> style (getId t) 2236 "Use -n instead of ! -z."
                _ -> return ()
        T_Banged _ (T_Pipeline _ _
          [T_Redirecting _ _ (T_Condition _ _ (TC_Unary _ _ op _))]) ->
            case op of
                "-n" -> style (getId t) 2237 "Use [ -z .. ] instead of ! [ -n .. ]."
                "-z" -> style (getId t) 2237 "Use [ -n .. ] instead of ! [ -z .. ]."
                _ -> return ()
<<<<<<< HEAD
        _ -> return ()

prop_checkRedirectionToCommand1 = verify checkRedirectionToCommand "ls > rm"
prop_checkRedirectionToCommand2 = verifyNot checkRedirectionToCommand "ls > 'rm'"
prop_checkRedirectionToCommand3 = verifyNot checkRedirectionToCommand "ls > myfile"
checkRedirectionToCommand _ t =
    case t of
        T_IoFile _ _ (T_NormalWord id [T_Literal _ str]) | str `elem` commonCommands ->
            unless (str == "file") $ -- This would be confusing
                warn id 2238 "Redirecting to/from command name instead of file. Did you want pipes/xargs (or quote to ignore)?"
        _ -> return ()

return []
runTests =  $( [| $(forAllProperties) (quickCheckWithResult (stdArgs { maxSuccess = 1 }) ) |])
=======
        _ -> return ()
>>>>>>> 75949fe5
<|MERGE_RESOLUTION|>--- conflicted
+++ resolved
@@ -239,7 +239,6 @@
             T_UntilExpression id c l -> take 1 . reverse $ c
             _ -> []
 
-<<<<<<< HEAD
 -- helpers to build replacements
 replaceStart id params n r =
     let tp = tokenPositions params
@@ -273,10 +272,7 @@
 surroundWidth id params s = fixWith [replaceStart id params 0 s, replaceEnd id params 0 s]
 fixWith fixes = newFix { fixReplacements = fixes }
 
-prop_checkEchoWc3 = verify checkEchoWc "n=$(echo $foo | wc -c)"
-=======
 -- >>> prop $ verify checkEchoWc "n=$(echo $foo | wc -c)"
->>>>>>> 75949fe5
 checkEchoWc _ (T_Pipeline id _ [a, b]) =
     when (acmd == ["echo", "${VAR}"]) $
         case bcmd of
@@ -467,18 +463,6 @@
 checkShebangParameters _ (T_Script id sb _) =
     [makeComment ErrorC id 2096 "On most OS, shebangs can only specify a single parameter." | length (words sb) > 2]
 
-<<<<<<< HEAD
-prop_checkShebang1 = verifyNotTree checkShebang "#!/usr/bin/env bash -x\necho cow"
-prop_checkShebang2 = verifyNotTree checkShebang "#! /bin/sh  -l "
-prop_checkShebang3 = verifyTree checkShebang "ls -l"
-prop_checkShebang4 = verifyNotTree checkShebang "#shellcheck shell=sh\nfoo"
-prop_checkShebang5 = verifyTree checkShebang "#!/usr/bin/env ash"
-prop_checkShebang6 = verifyNotTree checkShebang "#!/usr/bin/env ash\n# shellcheck shell=dash\n"
-prop_checkShebang7 = verifyNotTree checkShebang "#!/usr/bin/env ash\n# shellcheck shell=sh\n"
-prop_checkShebang8 = verifyTree checkShebang "#!bin/sh\ntrue"
-prop_checkShebang9 = verifyNotTree checkShebang "# shellcheck shell=sh\ntrue"
-prop_checkShebang10= verifyNotTree checkShebang "#!foo\n# shellcheck shell=sh ignore=SC2239\ntrue"
-=======
 -- |
 -- >>> prop $ verifyNotTree checkShebang "#!/usr/bin/env bash -x\necho cow"
 -- >>> prop $ verifyNotTree checkShebang "#! /bin/sh  -l "
@@ -487,7 +471,9 @@
 -- >>> prop $ verifyTree checkShebang "#!/usr/bin/env ash"
 -- >>> prop $ verifyNotTree checkShebang "#!/usr/bin/env ash\n# shellcheck shell=dash\n"
 -- >>> prop $ verifyNotTree checkShebang "#!/usr/bin/env ash\n# shellcheck shell=sh\n"
->>>>>>> 75949fe5
+-- >>> prop $ verifyTree checkShebang "#!bin/sh\ntrue"
+-- >>> prop $ verifyNotTree checkShebang "# shellcheck shell=sh\ntrue"
+-- >>> prop $ verifyNotTree checkShebang "#!foo\n# shellcheck shell=sh ignore=SC2239\ntrue"
 checkShebang params (T_Annotation _ list t) =
     if any isOverride list then [] else checkShebang params t
   where
@@ -772,17 +758,6 @@
           "Brace expansions and globs are literal in assignments. Quote it or use an array."
 checkArrayAsString _ _ = return ()
 
-<<<<<<< HEAD
-prop_checkArrayWithoutIndex1 = verifyTree checkArrayWithoutIndex "foo=(a b); echo $foo"
-prop_checkArrayWithoutIndex2 = verifyNotTree checkArrayWithoutIndex "foo='bar baz'; foo=($foo); echo ${foo[0]}"
-prop_checkArrayWithoutIndex3 = verifyTree checkArrayWithoutIndex "coproc foo while true; do echo cow; done; echo $foo"
-prop_checkArrayWithoutIndex4 = verifyTree checkArrayWithoutIndex "coproc tail -f log; echo $COPROC"
-prop_checkArrayWithoutIndex5 = verifyTree checkArrayWithoutIndex "a[0]=foo; echo $a"
-prop_checkArrayWithoutIndex6 = verifyTree checkArrayWithoutIndex "echo $PIPESTATUS"
-prop_checkArrayWithoutIndex7 = verifyTree checkArrayWithoutIndex "a=(a b); a+=c"
-prop_checkArrayWithoutIndex8 = verifyTree checkArrayWithoutIndex "declare -a foo; foo=bar;"
-prop_checkArrayWithoutIndex9 = verifyTree checkArrayWithoutIndex "read -r -a arr <<< 'foo bar'; echo \"$arr\""
-=======
 -- |
 -- >>> prop $ verifyTree checkArrayWithoutIndex "foo=(a b); echo $foo"
 -- >>> prop $ verifyNotTree checkArrayWithoutIndex "foo='bar baz'; foo=($foo); echo ${foo[0]}"
@@ -792,7 +767,7 @@
 -- >>> prop $ verifyTree checkArrayWithoutIndex "echo $PIPESTATUS"
 -- >>> prop $ verifyTree checkArrayWithoutIndex "a=(a b); a+=c"
 -- >>> prop $ verifyTree checkArrayWithoutIndex "declare -a foo; foo=bar;"
->>>>>>> 75949fe5
+-- >>> prop $ verifyTree checkArrayWithoutIndex "read -r -a arr <<< 'foo bar'; echo \"$arr\""
 checkArrayWithoutIndex params _ =
     doVariableFlowAnalysis readF writeF defaultMap (variableFlow params)
   where
@@ -1119,23 +1094,15 @@
         return . not $ hasMetachars s
 checkQuotedCondRegex _ _ = return ()
 
-<<<<<<< HEAD
-prop_checkGlobbedRegex1 = verify checkGlobbedRegex "[[ $foo =~ *foo* ]]"
-prop_checkGlobbedRegex2 = verify checkGlobbedRegex "[[ $foo =~ f* ]]"
-prop_checkGlobbedRegex3 = verifyNot checkGlobbedRegex "[[ $foo =~ $foo ]]"
-prop_checkGlobbedRegex4 = verifyNot checkGlobbedRegex "[[ $foo =~ ^c.* ]]"
-prop_checkGlobbedRegex5 = verifyNot checkGlobbedRegex "[[ $foo =~ \\* ]]"
-prop_checkGlobbedRegex6 = verifyNot checkGlobbedRegex "[[ $foo =~ (o*) ]]"
-prop_checkGlobbedRegex7 = verifyNot checkGlobbedRegex "[[ $foo =~ \\*foo ]]"
-prop_checkGlobbedRegex8 = verifyNot checkGlobbedRegex "[[ $foo =~ x\\* ]]"
-=======
 -- |
 -- >>> prop $ verify checkGlobbedRegex "[[ $foo =~ *foo* ]]"
 -- >>> prop $ verify checkGlobbedRegex "[[ $foo =~ f* ]]"
--- >>> prop $ verify checkGlobbedRegex "[[ $foo =~ \\#* ]]"
 -- >>> prop $ verifyNot checkGlobbedRegex "[[ $foo =~ $foo ]]"
 -- >>> prop $ verifyNot checkGlobbedRegex "[[ $foo =~ ^c.* ]]"
->>>>>>> 75949fe5
+-- >>> prop $ verifyNot checkGlobbedRegex "[[ $foo =~ \\* ]]"
+-- >>> prop $ verifyNot checkGlobbedRegex "[[ $foo =~ (o*) ]]"
+-- >>> prop $ verifyNot checkGlobbedRegex "[[ $foo =~ \\*foo ]]"
+-- >>> prop $ verifyNot checkGlobbedRegex "[[ $foo =~ x\\* ]]"
 checkGlobbedRegex _ (TC_Binary _ DoubleBracket "=~" _ rhs) =
     let s = concat $ oversimplify rhs in
         when (isConfusedGlobRegex s) $
@@ -1292,21 +1259,13 @@
     octalRE = mkRegex "^0[0-7]*[8-9]"
 checkArithmeticBadOctal _ _ = return ()
 
-<<<<<<< HEAD
-prop_checkComparisonAgainstGlob = verify checkComparisonAgainstGlob "[[ $cow == $bar ]]"
-prop_checkComparisonAgainstGlob2 = verifyNot checkComparisonAgainstGlob "[[ $cow == \"$bar\" ]]"
-prop_checkComparisonAgainstGlob3 = verify checkComparisonAgainstGlob "[ $cow = *foo* ]"
-prop_checkComparisonAgainstGlob4 = verifyNot checkComparisonAgainstGlob "[ $cow = foo ]"
-prop_checkComparisonAgainstGlob5 = verify checkComparisonAgainstGlob "[[ $cow != $bar ]]"
-prop_checkComparisonAgainstGlob6 = verify checkComparisonAgainstGlob "[ $f != /* ]"
-=======
 -- |
 -- >>> prop $ verify checkComparisonAgainstGlob "[[ $cow == $bar ]]"
 -- >>> prop $ verifyNot checkComparisonAgainstGlob "[[ $cow == \"$bar\" ]]"
 -- >>> prop $ verify checkComparisonAgainstGlob "[ $cow = *foo* ]"
 -- >>> prop $ verifyNot checkComparisonAgainstGlob "[ $cow = foo ]"
 -- >>> prop $ verify checkComparisonAgainstGlob "[[ $cow != $bar ]]"
->>>>>>> 75949fe5
+-- >>> prop $ verify checkComparisonAgainstGlob "[ $f != /* ]"
 checkComparisonAgainstGlob _ (TC_Binary _ DoubleBracket op _ (T_NormalWord id [T_DollarBraced _ _]))
     | op `elem` ["=", "==", "!="] =
         warn id 2053 $ "Quote the right-hand side of " ++ op ++ " in [[ ]] to prevent glob matching."
@@ -1448,21 +1407,13 @@
     escapeRegex = mkRegex "\\\\x1[Bb]|\\\\e|\x1B|\\\\033"
 checkPS1Assignments _ _ = return ()
 
-<<<<<<< HEAD
-prop_checkBackticks1 = verify checkBackticks "echo `foo`"
-prop_checkBackticks2 = verifyNot checkBackticks "echo $(foo)"
-prop_checkBackticks3 = verifyNot checkBackticks "echo `#inlined comment` foo"
+-- >>> prop $ verify checkBackticks "echo `foo`"
+-- >>> prop $ verifyNot checkBackticks "echo $(foo)"
+-- >>> prop $ verifyNot checkBackticks "echo `#inlined comment` foo"
 checkBackticks params (T_Backticked id list) | not (null list) =
     addComment $
         makeCommentWithFix StyleC id 2006  "Use $(...) notation instead of legacy backticked `...`."
             (fixWith [replaceStart id params 1 "$(", replaceEnd id params 1 ")"])
-=======
--- >>> prop $ verify checkBackticks "echo `foo`"
--- >>> prop $ verifyNot checkBackticks "echo $(foo)"
--- >>> prop $ verifyNot checkBackticks "echo `#inlined comment` foo"
-checkBackticks _ (T_Backticked id list) | not (null list) =
-    style id 2006 "Use $(...) notation instead of legacy backticked `...`."
->>>>>>> 75949fe5
 checkBackticks _ _ = return ()
 
 -- |
@@ -1708,45 +1659,6 @@
         writeFunc base token name values
     doFlow _ = return []
 
-<<<<<<< HEAD
----- Check whether variables could have spaces/globs
-prop_checkSpacefulness1 = verifyTree checkSpacefulness "a='cow moo'; echo $a"
-prop_checkSpacefulness2 = verifyNotTree checkSpacefulness "a='cow moo'; [[ $a ]]"
-prop_checkSpacefulness3 = verifyNotTree checkSpacefulness "a='cow*.mp3'; echo \"$a\""
-prop_checkSpacefulness4 = verifyTree checkSpacefulness "for f in *.mp3; do echo $f; done"
-prop_checkSpacefulness4a= verifyNotTree checkSpacefulness "foo=3; foo=$(echo $foo)"
-prop_checkSpacefulness5 = verifyTree checkSpacefulness "a='*'; b=$a; c=lol${b//foo/bar}; echo $c"
-prop_checkSpacefulness6 = verifyTree checkSpacefulness "a=foo$(lol); echo $a"
-prop_checkSpacefulness7 = verifyTree checkSpacefulness "a=foo\\ bar; rm $a"
-prop_checkSpacefulness8 = verifyNotTree checkSpacefulness "a=foo\\ bar; a=foo; rm $a"
-prop_checkSpacefulness10= verifyTree checkSpacefulness "rm $1"
-prop_checkSpacefulness11= verifyTree checkSpacefulness "rm ${10//foo/bar}"
-prop_checkSpacefulness12= verifyNotTree checkSpacefulness "(( $1 + 3 ))"
-prop_checkSpacefulness13= verifyNotTree checkSpacefulness "if [[ $2 -gt 14 ]]; then true; fi"
-prop_checkSpacefulness14= verifyNotTree checkSpacefulness "foo=$3 env"
-prop_checkSpacefulness15= verifyNotTree checkSpacefulness "local foo=$1"
-prop_checkSpacefulness16= verifyNotTree checkSpacefulness "declare foo=$1"
-prop_checkSpacefulness17= verifyTree checkSpacefulness "echo foo=$1"
-prop_checkSpacefulness18= verifyNotTree checkSpacefulness "$1 --flags"
-prop_checkSpacefulness19= verifyTree checkSpacefulness "echo $PWD"
-prop_checkSpacefulness20= verifyNotTree checkSpacefulness "n+='foo bar'"
-prop_checkSpacefulness21= verifyNotTree checkSpacefulness "select foo in $bar; do true; done"
-prop_checkSpacefulness22= verifyNotTree checkSpacefulness "echo $\"$1\""
-prop_checkSpacefulness23= verifyNotTree checkSpacefulness "a=(1); echo ${a[@]}"
-prop_checkSpacefulness24= verifyTree checkSpacefulness "a='a    b'; cat <<< $a"
-prop_checkSpacefulness25= verifyTree checkSpacefulness "a='s/[0-9]//g'; sed $a"
-prop_checkSpacefulness26= verifyTree checkSpacefulness "a='foo bar'; echo {1,2,$a}"
-prop_checkSpacefulness27= verifyNotTree checkSpacefulness "echo ${a:+'foo'}"
-prop_checkSpacefulness28= verifyNotTree checkSpacefulness "exec {n}>&1; echo $n"
-prop_checkSpacefulness29= verifyNotTree checkSpacefulness "n=$(stuff); exec {n}>&-;"
-prop_checkSpacefulness30= verifyTree checkSpacefulness "file='foo bar'; echo foo > $file;"
-prop_checkSpacefulness31= verifyNotTree checkSpacefulness "echo \"`echo \\\"$1\\\"`\""
-prop_checkSpacefulness32= verifyNotTree checkSpacefulness "var=$1; [ -v var ]"
-prop_checkSpacefulness33= verifyTree checkSpacefulness "for file; do echo $file; done"
-prop_checkSpacefulness34= verifyTree checkSpacefulness "declare foo$n=$1"
-prop_checkSpacefulness35= verifyNotTree checkSpacefulness "echo ${1+\"$1\"}"
-prop_checkSpacefulness36= verifyNotTree checkSpacefulness "arg=$#; echo $arg"
-=======
 -- | Check whether variables could have spaces/globs.
 --
 -- >>> prop $ verifyTree checkSpacefulness "a='cow moo'; echo $a"
@@ -1784,7 +1696,7 @@
 -- >>> prop $ verifyTree checkSpacefulness "for file; do echo $file; done"
 -- >>> prop $ verifyTree checkSpacefulness "declare foo$n=$1"
 -- >>> prop $ verifyNotTree checkSpacefulness "echo ${1+\"$1\"}"
->>>>>>> 75949fe5
+-- >>> prop $ verifyNotTree checkSpacefulness "arg=$#; echo $arg"
 
 checkSpacefulness params t =
     doVariableFlowAnalysis readF writeF (Map.fromList defaults) (variableFlow params)
@@ -2032,44 +1944,6 @@
     stripSuffix = takeWhile isVariableChar
     defaultMap = Map.fromList $ zip internalVariables $ repeat ()
 
-<<<<<<< HEAD
-prop_checkUnassignedReferences1 = verifyTree checkUnassignedReferences "echo $foo"
-prop_checkUnassignedReferences2 = verifyNotTree checkUnassignedReferences "foo=hello; echo $foo"
-prop_checkUnassignedReferences3 = verifyTree checkUnassignedReferences "MY_VALUE=3; echo $MYVALUE"
-prop_checkUnassignedReferences4 = verifyNotTree checkUnassignedReferences "RANDOM2=foo; echo $RANDOM"
-prop_checkUnassignedReferences5 = verifyNotTree checkUnassignedReferences "declare -A foo=([bar]=baz); echo ${foo[bar]}"
-prop_checkUnassignedReferences6 = verifyNotTree checkUnassignedReferences "foo=..; echo ${foo-bar}"
-prop_checkUnassignedReferences7 = verifyNotTree checkUnassignedReferences "getopts ':h' foo; echo $foo"
-prop_checkUnassignedReferences8 = verifyNotTree checkUnassignedReferences "let 'foo = 1'; echo $foo"
-prop_checkUnassignedReferences9 = verifyNotTree checkUnassignedReferences "echo ${foo-bar}"
-prop_checkUnassignedReferences10= verifyNotTree checkUnassignedReferences "echo ${foo:?}"
-prop_checkUnassignedReferences11= verifyNotTree checkUnassignedReferences "declare -A foo; echo \"${foo[@]}\""
-prop_checkUnassignedReferences12= verifyNotTree checkUnassignedReferences "typeset -a foo; echo \"${foo[@]}\""
-prop_checkUnassignedReferences13= verifyNotTree checkUnassignedReferences "f() { local foo; echo $foo; }"
-prop_checkUnassignedReferences14= verifyNotTree checkUnassignedReferences "foo=; echo $foo"
-prop_checkUnassignedReferences15= verifyNotTree checkUnassignedReferences "f() { true; }; export -f f"
-prop_checkUnassignedReferences16= verifyNotTree checkUnassignedReferences "declare -A foo=( [a b]=bar ); echo ${foo[a b]}"
-prop_checkUnassignedReferences17= verifyNotTree checkUnassignedReferences "USERS=foo; echo $USER"
-prop_checkUnassignedReferences18= verifyNotTree checkUnassignedReferences "FOOBAR=42; export FOOBAR="
-prop_checkUnassignedReferences19= verifyNotTree checkUnassignedReferences "readonly foo=bar; echo $foo"
-prop_checkUnassignedReferences20= verifyNotTree checkUnassignedReferences "printf -v foo bar; echo $foo"
-prop_checkUnassignedReferences21= verifyTree checkUnassignedReferences "echo ${#foo}"
-prop_checkUnassignedReferences22= verifyNotTree checkUnassignedReferences "echo ${!os*}"
-prop_checkUnassignedReferences23= verifyTree checkUnassignedReferences "declare -a foo; foo[bar]=42;"
-prop_checkUnassignedReferences24= verifyNotTree checkUnassignedReferences "declare -A foo; foo[bar]=42;"
-prop_checkUnassignedReferences25= verifyNotTree checkUnassignedReferences "declare -A foo=(); foo[bar]=42;"
-prop_checkUnassignedReferences26= verifyNotTree checkUnassignedReferences "a::b() { foo; }; readonly -f a::b"
-prop_checkUnassignedReferences27= verifyNotTree checkUnassignedReferences ": ${foo:=bar}"
-prop_checkUnassignedReferences28= verifyNotTree checkUnassignedReferences "#!/bin/ksh\necho \"${.sh.version}\"\n"
-prop_checkUnassignedReferences29= verifyNotTree checkUnassignedReferences "if [[ -v foo ]]; then echo $foo; fi"
-prop_checkUnassignedReferences30= verifyNotTree checkUnassignedReferences "if [[ -v foo[3] ]]; then echo ${foo[3]}; fi"
-prop_checkUnassignedReferences31= verifyNotTree checkUnassignedReferences "X=1; if [[ -v foo[$X+42] ]]; then echo ${foo[$X+42]}; fi"
-prop_checkUnassignedReferences32= verifyNotTree checkUnassignedReferences "if [[ -v \"foo[1]\" ]]; then echo ${foo[@]}; fi"
-prop_checkUnassignedReferences33= verifyNotTree checkUnassignedReferences "f() { local -A foo; echo \"${foo[@]}\"; }"
-prop_checkUnassignedReferences34= verifyNotTree checkUnassignedReferences "declare -A foo; (( foo[bar] ))"
-prop_checkUnassignedReferences35= verifyNotTree checkUnassignedReferences "echo ${arr[foo-bar]:?fail}"
-prop_checkUnassignedReferences36= verifyNotTree checkUnassignedReferences "read -a foo -r <<<\"foo bar\"; echo \"$foo\""
-=======
 -- |
 -- >>> prop $ verifyTree checkUnassignedReferences "echo $foo"
 -- >>> prop $ verifyNotTree checkUnassignedReferences "foo=hello; echo $foo"
@@ -2106,7 +1980,7 @@
 -- >>> prop $ verifyNotTree checkUnassignedReferences "f() { local -A foo; echo \"${foo[@]}\"; }"
 -- >>> prop $ verifyNotTree checkUnassignedReferences "declare -A foo; (( foo[bar] ))"
 -- >>> prop $ verifyNotTree checkUnassignedReferences "echo ${arr[foo-bar]:?fail}"
->>>>>>> 75949fe5
+-- >>> prop $ verifyNotTree checkUnassignedReferences "read -a foo -r <<<\"foo bar\"; echo \"$foo\""
 checkUnassignedReferences params t = warnings
   where
     (readMap, writeMap) = execState (mapM tally $ variableFlow params) (Map.empty, Map.empty)
@@ -2296,20 +2170,12 @@
 checkCharRangeGlob _ _ = return ()
 
 
-
-<<<<<<< HEAD
-prop_checkCdAndBack1 = verify checkCdAndBack "for f in *; do cd $f; git pull; cd ..; done"
-prop_checkCdAndBack2 = verifyNot checkCdAndBack "for f in *; do cd $f || continue; git pull; cd ..; done"
-prop_checkCdAndBack3 = verifyNot checkCdAndBack "while [[ $PWD != / ]]; do cd ..; done"
-prop_checkCdAndBack4 = verify checkCdAndBack "cd $tmp; foo; cd -"
-prop_checkCdAndBack5 = verifyNot checkCdAndBack "cd ..; foo; cd .."
-=======
 -- |
 -- >>> prop $ verify checkCdAndBack "for f in *; do cd $f; git pull; cd ..; done"
 -- >>> prop $ verifyNot checkCdAndBack "for f in *; do cd $f || continue; git pull; cd ..; done"
 -- >>> prop $ verifyNot checkCdAndBack "while [[ $PWD != / ]]; do cd ..; done"
 -- >>> prop $ verify checkCdAndBack "cd $tmp; foo; cd -"
->>>>>>> 75949fe5
+-- >>> prop $ verifyNot checkCdAndBack "cd ..; foo; cd .."
 checkCdAndBack params = doLists
   where
     shell = shellType params
@@ -3305,21 +3171,14 @@
                 "-n" -> style (getId t) 2237 "Use [ -z .. ] instead of ! [ -n .. ]."
                 "-z" -> style (getId t) 2237 "Use [ -n .. ] instead of ! [ -z .. ]."
                 _ -> return ()
-<<<<<<< HEAD
         _ -> return ()
 
-prop_checkRedirectionToCommand1 = verify checkRedirectionToCommand "ls > rm"
-prop_checkRedirectionToCommand2 = verifyNot checkRedirectionToCommand "ls > 'rm'"
-prop_checkRedirectionToCommand3 = verifyNot checkRedirectionToCommand "ls > myfile"
+-- >>> prop $ verify checkRedirectionToCommand "ls > rm"
+-- >>> prop $ verifyNot checkRedirectionToCommand "ls > 'rm'"
+-- >>> prop $ verifyNot checkRedirectionToCommand "ls > myfile"
 checkRedirectionToCommand _ t =
     case t of
         T_IoFile _ _ (T_NormalWord id [T_Literal _ str]) | str `elem` commonCommands ->
             unless (str == "file") $ -- This would be confusing
                 warn id 2238 "Redirecting to/from command name instead of file. Did you want pipes/xargs (or quote to ignore)?"
         _ -> return ()
-
-return []
-runTests =  $( [| $(forAllProperties) (quickCheckWithResult (stdArgs { maxSuccess = 1 }) ) |])
-=======
-        _ -> return ()
->>>>>>> 75949fe5
