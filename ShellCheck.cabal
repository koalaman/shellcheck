Name:             ShellCheck
Version:          0.6.0
Synopsis:         Shell script analysis tool
License:          GPL-3
License-file:     LICENSE
Category:         Static Analysis
Author:           Vidar Holen
Maintainer:       vidar@vidarholen.net
Homepage:         https://www.shellcheck.net/
Build-Type:       Custom
Cabal-Version:    >= 1.8
Bug-reports:      https://github.com/koalaman/shellcheck/issues
Description:
  The goals of ShellCheck are:
  .
  * To point out and clarify typical beginner's syntax issues,
    that causes a shell to give cryptic error messages.
  .
  * To point out and clarify typical intermediate level semantic problems,
    that causes a shell to behave strangely and counter-intuitively.
  .
  * To point out subtle caveats, corner cases and pitfalls, that may cause an
    advanced user's otherwise working script to fail under future circumstances.

Extra-Source-Files:
    -- documentation
    README.md
    shellcheck.1.md
    -- built with a cabal sdist hook
    shellcheck.1
<<<<<<< HEAD
    -- convenience script for stripping tests
    striptests
    -- tests
    test/shellcheck.hs

custom-setup
  setup-depends:
    base    >= 4    && <5,
    process >= 1.0  && <1.7,
    Cabal   >= 1.10 && <2.5
=======

custom-setup
  setup-depends:
    base          >= 4     && <5,
    directory     >= 1.2   && <1.4,
    process       >= 1.0   && <1.7,
    cabal-doctest >= 1.0.6 && <1.1,
    Cabal         >= 1.10  && <2.5
>>>>>>> 75949fe5

source-repository head
    type: git
    location: git://github.com/koalaman/shellcheck.git

library
    hs-source-dirs: src
    if impl(ghc < 8.0)
      build-depends:
        semigroups
    build-depends:
      -- GHC 7.6.3 (base 4.6.0.1) is buggy (#1131, #1119) in optimized mode.
      -- Just disable that version entirely to fail fast.
      aeson,
      base > 4.6.0.1 && < 5,
      bytestring,
      containers >= 0.5,
      deepseq >= 1.4.0.0,
      directory,
      mtl >= 2.2.1,
      parsec,
      regex-tdfa,
      -- When cabal supports it, move this to setup-depends:
      process
    exposed-modules:
      ShellCheck.AST
      ShellCheck.ASTLib
      ShellCheck.Analytics
      ShellCheck.Analyzer
      ShellCheck.AnalyzerLib
      ShellCheck.Checker
      ShellCheck.Checks.Commands
      ShellCheck.Checks.ShellSupport
      ShellCheck.Data
      ShellCheck.Formatter.Format
      ShellCheck.Formatter.CheckStyle
      ShellCheck.Formatter.GCC
      ShellCheck.Formatter.JSON
      ShellCheck.Formatter.TTY
      ShellCheck.Interface
      ShellCheck.Parser
      ShellCheck.Regex
    other-modules:
      Paths_ShellCheck

executable shellcheck
    if impl(ghc < 8.0)
      build-depends:
        semigroups
    build-depends:
      aeson,
      base >= 4 && < 5,
      bytestring,
      deepseq >= 1.4.0.0,
      ShellCheck,
      containers,
      directory,
      mtl >= 2.2.1,
      parsec >= 3.0,
      regex-tdfa
    main-is: shellcheck.hs

<<<<<<< HEAD
test-suite test-shellcheck
    type: exitcode-stdio-1.0
    build-depends:
      aeson,
      base >= 4 && < 5,
      bytestring,
      deepseq >= 1.4.0.0,
      ShellCheck,
      containers,
      directory,
      mtl >= 2.2.1,
      parsec,
      QuickCheck >= 2.7.4,
      regex-tdfa
    main-is: test/shellcheck.hs
=======
    -- Marker to add flags for static linking
    -- STATIC

test-suite doctests
  type:                exitcode-stdio-1.0
  main-is:             doctests.hs
  build-depends:
    base,
    doctest >= 0.16.0 && <0.17,
    QuickCheck >=2.11 && <2.13,
    ShellCheck,
    template-haskell

  x-doctest-options: --fast

  ghc-options:         -Wall -threaded
  hs-source-dirs:      test
>>>>>>> 75949fe5
<|MERGE_RESOLUTION|>--- conflicted
+++ resolved
@@ -28,18 +28,6 @@
     shellcheck.1.md
     -- built with a cabal sdist hook
     shellcheck.1
-<<<<<<< HEAD
-    -- convenience script for stripping tests
-    striptests
-    -- tests
-    test/shellcheck.hs
-
-custom-setup
-  setup-depends:
-    base    >= 4    && <5,
-    process >= 1.0  && <1.7,
-    Cabal   >= 1.10 && <2.5
-=======
 
 custom-setup
   setup-depends:
@@ -48,7 +36,6 @@
     process       >= 1.0   && <1.7,
     cabal-doctest >= 1.0.6 && <1.1,
     Cabal         >= 1.10  && <2.5
->>>>>>> 75949fe5
 
 source-repository head
     type: git
@@ -111,23 +98,6 @@
       regex-tdfa
     main-is: shellcheck.hs
 
-<<<<<<< HEAD
-test-suite test-shellcheck
-    type: exitcode-stdio-1.0
-    build-depends:
-      aeson,
-      base >= 4 && < 5,
-      bytestring,
-      deepseq >= 1.4.0.0,
-      ShellCheck,
-      containers,
-      directory,
-      mtl >= 2.2.1,
-      parsec,
-      QuickCheck >= 2.7.4,
-      regex-tdfa
-    main-is: test/shellcheck.hs
-=======
     -- Marker to add flags for static linking
     -- STATIC
 
@@ -144,5 +114,4 @@
   x-doctest-options: --fast
 
   ghc-options:         -Wall -threaded
-  hs-source-dirs:      test
->>>>>>> 75949fe5
+  hs-source-dirs:      test