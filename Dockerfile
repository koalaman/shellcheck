<<<<<<< HEAD
FROM ubuntu:16.04 AS build

# Install GHC and cabal
USER root
WORKDIR /opt/shellCheck

COPY . .

RUN apt-get update && apt-get install -y \
  ghc \
  cabal-install
RUN cabal update && \
  cabal install --dependencies-only
RUN cabal build Paths_ShellCheck && \
  ghc -optl-static -optl-pthread -idist/build/autogen --make shellcheck && \
  strip --strip-all shellcheck

RUN mkdir -p /out/bin && \
  cp shellcheck  /out/bin/

=======
# Build-only image
FROM ubuntu:17.10 AS build
USER root
WORKDIR /opt/shellCheck

# Install OS deps
RUN apt-get update && apt-get install -y ghc cabal-install

# Install Haskell deps
# (This is a separate copy/run so that source changes don't require rebuilding)
COPY ShellCheck.cabal ./
RUN cabal update && cabal install --dependencies-only

# Copy source and build it
COPY LICENSE Setup.hs shellcheck.hs ./
COPY src src
RUN cabal build Paths_ShellCheck && \
  ghc -optl-static -optl-pthread -isrc -idist/build/autogen --make shellcheck && \
  strip --strip-all shellcheck

RUN mkdir -p /out/bin && \
  cp shellcheck  /out/bin/

# Resulting Alpine image
FROM alpine:latest
LABEL maintainer="Vidar Holen <vidar@vidarholen.net>"
COPY --from=build /out /

# DELETE-MARKER (Remove everything below to keep the alpine image)

# Resulting ShellCheck image
>>>>>>> 966194e3
FROM scratch
LABEL maintainer="Vidar Holen <vidar@vidarholen.net>"
WORKDIR /
COPY --from=build /out /
ENTRYPOINT ["/bin/shellcheck"]<|MERGE_RESOLUTION|>--- conflicted
+++ resolved
@@ -1,25 +1,3 @@
-<<<<<<< HEAD
-FROM ubuntu:16.04 AS build
-
-# Install GHC and cabal
-USER root
-WORKDIR /opt/shellCheck
-
-COPY . .
-
-RUN apt-get update && apt-get install -y \
-  ghc \
-  cabal-install
-RUN cabal update && \
-  cabal install --dependencies-only
-RUN cabal build Paths_ShellCheck && \
-  ghc -optl-static -optl-pthread -idist/build/autogen --make shellcheck && \
-  strip --strip-all shellcheck
-
-RUN mkdir -p /out/bin && \
-  cp shellcheck  /out/bin/
-
-=======
 # Build-only image
 FROM ubuntu:17.10 AS build
 USER root
@@ -51,7 +29,6 @@
 # DELETE-MARKER (Remove everything below to keep the alpine image)
 
 # Resulting ShellCheck image
->>>>>>> 966194e3
 FROM scratch
 LABEL maintainer="Vidar Holen <vidar@vidarholen.net>"
 WORKDIR /
